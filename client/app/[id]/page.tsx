"use client";

import React, { useState, useEffect } from "react";

import {
  MapPin,
  Mail,
  Clock,
  Phone,
  Briefcase,
  Dribbble,
  Facebook,
  Instagram,
  Twitter,
  Linkedin,
  Youtube,
  Globe,
  Pencil,
} from "lucide-react";
import { jwtDecode } from "jwt-decode"; // Add this import
import Cookies from "js-cookie";

import ImageGrid from "@/app/components/imgsec";
import { FooterSection } from "@/app/components/FooterSection";
import { div } from "framer-motion/client";
import DynamicQRCode from "@/app/components/QrSection";
import ScrollToTopButton from "@/app/components/ScrollToTop";
import {
  fetchBusinessesByslug,
  ASSET_BASE_URL,
  GetURL,
  UserLogout,
} from "@/app/api";
import { useParams, useRouter } from "next/navigation";
import PendingPage from "../components/pending";
// Add this interface with other interfaces
interface ApiError {
  status: number;
  message?: string;
}

// Update JWT Payload interface
interface JWTPayload {
  exp?: number;
  iat?: number;
  sub?: string;
  email?: string;
  name?: string; // Add name property
}

interface License {
  name: string;
  number: string;
  url: string;
  description: string;
}

interface MediaItem {
  _id: string;
  url: string;
  type: string;
}

interface BusinessProfile {
  _id: string;
  name: string;
  description: string;
  email: string;
  phone: string | null;
  address: string;
  city: string;
  state: string;
  country: string;
  operating_hours: {
    [key: string]: string;
  };
  socials: {
    website?: string;
    facebook?: string;
    instagram?: string;
    twitter?: string;
    linkedin?: string;
    youtube?: string;
  };
  avatar: string;
  banner: string;
  type: string;
  additional_services: string;
  gstin: string;
  slug: string; // Add slug property
}

interface BusinessData {
  profile: BusinessProfile;
  user: {
    name: string;
    phone: string;
  };
  category: string;
  subCategory: string;
  subCategoryOption: string;
  licenses: License[];
  media: MediaItem[];
  tags: any[];
}

export const runtime = "edge";

const DevMorphixWebsite = () => {
  const [isMenuOpen, setIsMenuOpen] = useState(false);
  const [isAccountMenuOpen, setIsAccountMenuOpen] = useState(false);
  const [hoveredIcon, setHoveredIcon] = useState<{
    platform: string;
  } | null>(null);
  const [businessData, setBusinessData] = useState<BusinessData | null>(null);
  const [isLoading, setIsLoading] = useState(true);
  const [error, setError] = useState<string | null>(null);
  const [tokenData, setTokenData] = useState<JWTPayload | null>(null);
  const [showEditPopup, setShowEditPopup] = useState(false);
  const [isOwner, setIsOwner] = useState(false);
  const [userProfiles] = useState(() => {
    if (typeof window !== "undefined") {
      const stored = localStorage.getItem("userProfiles");
      return stored ? JSON.parse(stored) : [];
    }
    return [];
  });

  const params = useParams();
  const router = useRouter();

  useEffect(() => {
    const handleClickOutside = (event: MouseEvent) => {
      const dropdown = document.getElementById("account-dropdown");
      if (dropdown && !dropdown.contains(event.target as Node)) {
        setIsAccountMenuOpen(false);
      }
    };

    document.addEventListener("mousedown", handleClickOutside);
    return () => document.removeEventListener("mousedown", handleClickOutside);
  }, []);

  // Add JWT token handler function
  const handleJWTToken = () => {
    try {
      // Get token from cookie instead of localStorage
      const token = Cookies.get("token"); // or whatever your cookie name is

      if (!token) {
        console.log("No JWT token found in cookies");
        localStorage.clear();
        return null;
      }

      // console.log("Raw JWT Token:", token);

      const decodedToken = jwtDecode<JWTPayload>(token);
      // console.log("Decoded JWT Payload:", decodedToken);

      if (decodedToken.exp) {
        const currentTime = Math.floor(Date.now() / 1000);
        const isExpired = decodedToken.exp < currentTime;

        console.log(
          "Token Expiration Status:",
          isExpired ? "Expired" : "Valid"
        );

        if (isExpired) {
          console.log("Token has expired");
          // Cookies.remove("token");
          localStorage.removeItem("userData");
          localStorage.removeItem("userProfiles");
          // Optionally remove expired token
          Cookies.remove("token");
          return null;
        }
      }

      return decodedToken;
    } catch (error) {
      console.error("Error handling JWT token:", error);
      return null;
    }
  };

  // Add useEffect for JWT token handling
  useEffect(() => {
    const decoded = handleJWTToken();
    setTokenData(decoded);
  }, []);

  // Add this function to handle edit click
  const handleEditClick = () => {
    router.push(`/${params.id}/edit`);
  };

  const handlelogout = async () => {
    try {
      const token = Cookies.get("token");
      // console.log("Raw JWT Token:", token);

      if (!token) {
        console.log("No JWT token found in cookies");
        return null;
      }
      const res = await UserLogout(token);


      if (res.status === 200) {
        Cookies.remove("token");
        localStorage.removeItem("userData");
        localStorage.removeItem("userProfiles");
        router.push("/");
      } else {
        console.log("Error logging out:", res);
      }
    } catch (err) {
      console.error("Error logging out:", err);
    }
  };

  // Modify your existing fetchData function to include token handling
  useEffect(() => {
    const fetchData = async () => {
      try {
        setIsLoading(true);

        const tokenInfo = handleJWTToken();
        if (tokenInfo) {
          console.log("User authenticated:", tokenInfo);
        }

        const response = await fetchBusinessesByslug(params.id as string);
        if (response.message === "Business fetched successfully") {
          setBusinessData(response.data);
          // console.log("User Name:", response.data.user.name);

          if (tokenInfo?.name === response.data.user.name) {
            setIsOwner(true);
            console.log("User is owner");
          } else {
            console.log("User not authenticated");
          }

          // console.log(
          //   "Avatar URL:",
          //   `${ASSET_BASE_URL}/${response.data.profile.avatar}`
          // );
          // console.log(
          //   "Banner URL:",
          //   `${ASSET_BASE_URL}/${response.data.profile.banner}`
          // );
          // console.log(
          //   "License Documents:",
          //   response.data.licenses?.map(
          //     (license: License) => `${ASSET_BASE_URL}/${license.url}`
          //   )
          // );
          // console.log(
          //   "Media Files:",
          //   response.data.media?.map(
          //     (mediaItem: MediaItem) => `${ASSET_BASE_URL}/${mediaItem.url}`
          //   )
          // );
        } else {
          setError("Failed to load business data");
        }
      } catch (err) {
        const error = err as ApiError;
        if (error.status === 404) {
          setError('pending');
          return;
        }
        console.error("Error fetching business data:", error);
        setError("Failed to load business data");
      } finally {
        setIsLoading(false);
      }
    };

    if (params.id) {
      fetchData();
    }
  }, [params.id, router]);

  const slug = businessData?.profile.slug || "";

  // Add share handlers
  const handleShare = async () => {
    try {
      if (navigator.share) {
        await navigator.share({
          title: businessData?.profile.name,
          text: businessData?.profile.description,
          url: window.location.href,
        });
      } else {
        // Fallback - copy to clipboard
        await navigator.clipboard.writeText(window.location.href);
        alert("Link copied to clipboard!");
      }
    } catch (error) {
      console.error("Error sharing:", error);
    }
  };

  const handleWhatsApp = () => {
    if (businessData?.user.phone) {
      // Remove any non-numeric characters from phone number
      const phoneNumber = businessData.user.phone.replace(/\D/g, "");
      // Format phone number with country code if needed
      const formattedPhone = phoneNumber.startsWith("91")
        ? phoneNumber
        : `91${phoneNumber}`;
      const whatsappUrl = `https://wa.me/${formattedPhone}`;
      window.open(whatsappUrl, "_blank");
    } else {
      alert("No phone number available");
    }
  };
  if (isLoading) {
    return (
      <div className="flex items-center justify-center min-h-screen bg-white">
        <div className="flex flex-col items-center">
          <div className="animate-spin rounded-full h-16 w-16 border-t-2 border-b-2 border-green-500"></div>
          <p className="mt-4 text-gray-600">Loading business profile...</p>
        </div>
      </div>
    );
  }

  if (error === 'pending') {
    return <PendingPage />;
  }

  if (error) {
    return <div>Error: {error}</div>; // Add your error component here
  }

  const toggleMenu = () => {
    setIsMenuOpen(!isMenuOpen);
  };

  const handleNavItemClick = () => {
    setIsMenuOpen(false);
  };

  const navItems = [
    { label: "Home", href: "#" },
    { label: "About", href: "#about" },
    { label: "Services", href: "#service" },
    { label: "Contact", href: "#contact" },
    { label: "QR", href: "#qr" },
  ];

  const socialIcons: any = {
    instagram: "/icon/instagram.svg",
    facebook: "/icon/facebook.svg",
    linkedin: "/icon/linkedin.svg",
    twitter: "/icon/twitter.svg",
    youtube: "/icon/youtube.svg",
    reddit: "/icon/reddit.svg",
    tiktok: "/icon/tiktok.svg",
    pinterest: "/icon/pinterest.svg",
    behance: "/icon/behance.svg",
    dribbble: "/icon/dribbble.svg",
    github: "/icon/github.svg",
    medium: "/icon/medium.svg",
    website: "/icon/globe.svg",
  };

  function formatOperatingHours(hours: { [key: string]: string }) {
    const to12Hour = (time24: string) => {
      if (!time24 || time24.toLowerCase() === "closed") return "Closed";
      const [hours, minutes] = time24.split(":");
      let hour = parseInt(hours);
      const ampm = hour >= 12 ? "PM" : "AM";
      hour = hour % 12;
      hour = hour ? hour : 12;
      return `${hour}:${minutes} ${ampm}`;
    };

    const formatTimeRange = (timeRange: string) => {
      if (timeRange === "Closed") return "Closed";
      const [start, end] = timeRange.split("-");
      return `${to12Hour(start.trim())} - ${to12Hour(end.trim())}`;
    };

    // Map for day name conversion
    const DAY_NAMES: { [key: string]: string } = {
      mon: "Monday",
      tue: "Tuesday",
      web: "Wednesday",
      thu: "Thursday",
      fri: "Friday",
      sat: "Saturday",
      sun: "Sunday",
    };

    // Create a map to store days in order
    const orderedDays = ["mon", "tue", "web", "thu", "fri", "sat", "sun"];
    const uniqueDays = new Map();

    // Process days in order
    orderedDays.slice(0, 7).forEach((day) => {
      if (hours[day]) {
        uniqueDays.set(DAY_NAMES[day], formatTimeRange(hours[day]));
      }
    });

    return Array.from(uniqueDays).map(([day, hours]) => ({
      day,
      hours,
    }));
  }

  return (
    <div className="font-circular">
      <nav className="bg-white border-gray-200 dark:bg-gray-900 fixed top-0 left-0 right-0 z-50 shadow-md px-2 sm:px-4 lg:px-52">
        <div className="max-w-screen-xl flex flex-wrap items-center justify-between mx-auto p-2 sm:p-4">
          <a
            href=""
            className="flex items-center space-x-2 sm:space-x-3 rtl:space-x-reverse w-1/2 sm:w-auto"
          >
            <span className="self-center text-sm sm:text-base lg:text-xl font-semibold whitespace-nowrap overflow-hidden text-ellipsis dark:text-white max-w-[150px] sm:max-w-[200px] lg:max-w-[300px]">
              {businessData?.profile.name || "Business Name"}
            </span>
          </a>

          {/* Hamburger button */}
          <button
            onClick={toggleMenu}
            type="button"
            className="inline-flex items-center p-1.5 sm:p-2 w-8 h-8 sm:w-10 sm:h-10 justify-center text-sm text-gray-500 rounded-lg md:hidden hover:bg-gray-100 focus:outline-none focus:ring-2 focus:ring-gray-200 dark:text-gray-400 dark:hover:bg-gray-700 dark:focus:ring-gray-600"
            aria-controls="navbar-default"
            aria-expanded={isMenuOpen}
          >
            <span className="sr-only">Open main menu</span>
            <svg
              className="w-4 h-4 sm:w-5 sm:h-5"
              aria-hidden="true"
              xmlns="http://www.w3.org/2000/svg"
              fill="none"
              viewBox="0 0 17 14"
            >
              <path
                stroke="currentColor"
                strokeLinecap="round"
                strokeLinejoin="round"
                strokeWidth="2"
                d="M1 1h15M1 7h15M1 13h15"
              />
            </svg>
          </button>

          {/* Navigation menu */}
          <div
            className={`w-full md:block md:w-auto ${isMenuOpen ? "block" : "hidden"
              }`}
            id="navbar-default"
          >
            <ul className="font-medium flex flex-col p-2 sm:p-4 md:p-0 mt-4 border border-gray-100 rounded-lg bg-gray-50 md:flex-row md:space-x-4 lg:space-x-8 rtl:space-x-reverse md:mt-0 md:border-0 md:bg-white dark:bg-gray-800 md:dark:bg-gray-900 dark:border-gray-700">
              {navItems.map((item, index) => (
                <li key={index}>
                  <a
                    href={item.href}
                    onClick={handleNavItemClick}
                    className="block py-1.5 px-2 sm:py-2 sm:px-3 text-sm sm:text-base rounded text-gray-900 hover:bg-gray-400 md:hover:bg-transparent md:border-0 md:hover:text-gray-400 md:p-0 dark:text-white md:dark:hover:text-gray-500 dark:hover:bg-gray-700 dark:hover:text-white md:dark:hover:bg-transparent"
                    aria-current={item.label === "Home" ? "page" : undefined}
                  >
                    {item.label}
                  </a>
                </li>
              ))}
            </ul>
          </div>
        </div>
      </nav>

      <div className="px-4 mt-12 sm:px-6 lg:px-52">
        <main>
          <ScrollToTopButton isProfilePage={true} />
          <section className="relative pb-8 flex flex-col items-center text-center border mb-2 -mt-2 rounded-3xl">
            <div className="w-full relative ">
              <img
                src={
                  businessData?.profile.banner
                    ? `${ASSET_BASE_URL}/${businessData.profile.banner}`
                    : "/assets/media/15879.png"
                }
                alt="Background"
                className="bsolute top-0 left-0 w-full h-full object-cover"
              />
            </div>
            {isOwner && (
              <div className="absolute top-5 sm:top-12 left-4" id="account-dropdown">
                <button
                  onClick={() => setIsAccountMenuOpen(!isAccountMenuOpen)}
                  className="p-2 px-4 text-xs text-white bg-black hover:bg-gray-800 rounded-lg transition-colors flex items-center gap-2"
                >
                  Account
                  <svg
                    xmlns="http://www.w3.org/2000/svg"
                    width="16"
                    height="16"
                    viewBox="0 0 24 24"
                    fill="none"
                    stroke="currentColor"
                    strokeWidth="2"
                    strokeLinecap="round"
                    strokeLinejoin="round"
                    className={`transform transition-transform ${isAccountMenuOpen ? "rotate-180" : ""
                      }`}
                  >
                    <path d="m6 9 6 6 6-6" />
                  </svg>
                </button>

                {isAccountMenuOpen && (
                  <div className="absolute left-0 mt-2 w-48 bg-white rounded-lg shadow-lg py-1 z-50">
                    {userProfiles.map((profile: any) => (
                      <button
                        key={profile.id}
                        onClick={() => {
                          router.push(`/${profile.slug}`);
                          setIsAccountMenuOpen(false);
                        }}
                        className="w-full px-4 py-2 text-left text-gray-700 hover:bg-gray-100 flex items-center gap-2"
                      >
                        <svg
                          xmlns="http://www.w3.org/2000/svg"
                          width="16"
                          height="16"
                          viewBox="0 0 24 24"
                          fill="none"
                          stroke="currentColor"
                          strokeWidth="2"
                          strokeLinecap="round"
                          strokeLinejoin="round"
                        >
                          <path d="M19 21v-2a4 4 0 0 0-4-4H9a4 4 0 0 0-4 4v2" />
                          <circle cx="12" cy="7" r="4" />
                        </svg>
                        {profile.name}
                      </button>
                    ))}
                    <div className="border-t border-gray-200 my-1" />
                    <button
                      onClick={() => {
                        router.push("/signup");
                        setIsAccountMenuOpen(false);
                      }}
                      className="w-full px-4 py-2 text-left text-green-600 hover:bg-green-600 hover:text-white flex items-center gap-2"
                    >
                      <svg
                        xmlns="http://www.w3.org/2000/svg"
                        width="16"
                        height="16"
                        viewBox="0 0 24 24"
                        fill="none"
                        stroke="currentColor"
                        strokeWidth="2"
                        strokeLinecap="round"
                        strokeLinejoin="round"
                        className="mr-2"
                      >
                        <line x1="12" y1="5" x2="12" y2="19" />
                        <line x1="5" y1="12" x2="19" y2="12" />
                      </svg>
                      Add new business
                    </button>
                    <div className="border-t border-gray-200 my-1" />
                    <button
                      onClick={() => {
                        handlelogout();
                        setIsAccountMenuOpen(false);
                      }}
                      className="w-full px-4 py-2 text-left text-red-600 hover:bg-red-600 hover:text-white flex items-center gap-2"
                    >
                      <svg
                        xmlns="http://www.w3.org/2000/svg"
                        width="16"
                        height="16"
                        viewBox="0 0 24 24"
                        fill="none"
                        stroke="currentColor"
                        strokeWidth="2"
                        strokeLinecap="round"
                        strokeLinejoin="round"
                      >
                        <path d="M9 21H5a2 2 0 0 1-2-2V5a2 2 0 0 1 2-2h4" />
                        <polyline points="16 17 21 12 16 7" />
                        <line x1="21" y1="12" x2="9" y2="12" />
                      </svg>
                      Logout
                    </button>
                  </div>
                )}
              </div>
            )}

            {isOwner && (
              <button
                onClick={handleEditClick}
                className="absolute top-5 sm:top-12 right-4 p-2 bg-white  hover:bg-gray-300 rounded-full transition-colors"
                title="Edit Business Profile"
              >
                <Pencil className="w-4 h-4 text-gray-600" />
              </button>
            )}

            <div className="absolute left-1/2 w-32 sm:w-60 h-auto transform -translate-x-1/2 bottom-[13rem] sm:bottom-[14rem] ">
              <img
                src={
                  businessData?.profile.avatar
                    ? `${ASSET_BASE_URL}/${businessData.profile.avatar}`
                    : "/assets/media/defaultbusiness.png"
                }
                alt="Logo"
                className="w-full h-full rounded-full border-4 border-white object-cover shadow-lg"
              />
            </div>

            <div className="relative inline-flex items-center mt-24 sm:mt-32">
              <h2 className="sm:text-4xl text-3xl font-bold mb-4">
                {businessData?.profile.name}
              </h2>
            </div>

            <p className="sm:text-xl text-sm font-medium mb-8">
              {businessData?.subCategory || "No category available"}
            </p>

            <div className="flex gap-4 flex-wrap justify-center">
              <button
                onClick={handleShare}
                className="bg-white border-2 font-medium border-black rounded-full transition hover:scale-110 sm:px-6 px-4 sm:py-2 py-1 flex items-center gap-2"
              >
                <div className="flex space-x-2">
                  <svg
                    xmlns="http://www.w3.org/2000/svg"
                    width="20"
                    height="20"
                    viewBox="0 0 20 20"
                    fill="none"
                  >
                    <path
                      d="M17.5 10L11.6667 4.16669V7.50002C5.83333 8.33335 3.33333 12.5 2.5 16.6667C4.58333 13.75 7.5 12.4167 11.6667 12.4167V15.8334L17.5 10Z"
                      fill="black"
                    />
                  </svg>
                  <span>Share</span>
                </div>
              </button>
              <button
                onClick={handleWhatsApp}
                className="bg-white border-2 font-medium border-black rounded-full transition hover:scale-110 sm:px-6 px-4 sm:py-2 py-1 flex items-center gap-2"
              >
                <div className="flex space-x-2">
                  <svg
                    xmlns="http://www.w3.org/2000/svg"
                    width="20"
                    height="20"
                    viewBox="0 0 20 20"
                    fill="none"
                  >
                    <path
                      d="M15.8747 4.09167C15.1106 3.32009 14.2005 2.70831 13.1976 2.29197C12.1947 1.87564 11.1189 1.66307 10.033 1.66667C5.48301 1.66667 1.77467 5.37501 1.77467 9.92501C1.77467 11.3833 2.15801 12.8 2.87467 14.05L1.70801 18.3333L6.08301 17.1833C7.29134 17.8417 8.64967 18.1917 10.033 18.1917C14.583 18.1917 18.2913 14.4833 18.2913 9.93334C18.2913 7.72501 17.433 5.65 15.8747 4.09167ZM10.033 16.7917C8.79967 16.7917 7.59134 16.4583 6.53301 15.8333L6.28301 15.6833L3.68301 16.3667L4.37467 13.8333L4.20801 13.575C3.52263 12.4809 3.15878 11.2161 3.15801 9.92501C3.15801 6.14167 6.24134 3.05834 10.0247 3.05834C11.858 3.05834 13.583 3.775 14.8747 5.075C15.5144 5.71156 16.0213 6.46879 16.366 7.30278C16.7108 8.13677 16.8865 9.03091 16.883 9.93334C16.8997 13.7167 13.8163 16.7917 10.033 16.7917ZM13.7997 11.6583C13.5913 11.5583 12.5747 11.0583 12.3913 10.9833C12.1997 10.9167 12.0663 10.8833 11.9247 11.0833C11.783 11.2917 11.3913 11.7583 11.2747 11.8917C11.158 12.0333 11.033 12.05 10.8247 11.9417C10.6163 11.8417 9.94967 11.6167 9.16634 10.9167C8.54967 10.3667 8.14134 9.69167 8.01634 9.48334C7.89967 9.27501 7.99967 9.16667 8.10801 9.05834C8.19967 8.96667 8.31634 8.81667 8.41634 8.70001C8.51634 8.58334 8.55801 8.49167 8.62467 8.35834C8.69134 8.21667 8.65801 8.10001 8.60801 8.00001C8.55801 7.90001 8.14134 6.88334 7.97467 6.46667C7.80801 6.06667 7.63301 6.11667 7.50801 6.10834H7.10801C6.96634 6.10834 6.74967 6.15834 6.55801 6.36667C6.37467 6.575 5.84134 7.07501 5.84134 8.09167C5.84134 9.10834 6.58301 10.0917 6.68301 10.225C6.78301 10.3667 8.14134 12.45 10.208 13.3417C10.6997 13.5583 11.083 13.6833 11.383 13.775C11.8747 13.9333 12.3247 13.9083 12.683 13.8583C13.083 13.8 13.908 13.3583 14.0747 12.875C14.2497 12.3917 14.2497 11.9833 14.1913 11.8917C14.133 11.8 14.008 11.7583 13.7997 11.6583Z"
                      fill="black"
                    />
                  </svg>
                  <span>WhatsApp</span>
                </div>
              </button>
            </div>
          </section>

          <section></section>

          {businessData?.media && businessData.media.length > 0 && (
            <section className="mt-7">
              <ImageGrid
                media={businessData.media}
                className="bg-white shadow-lg rounded-lg overflow-hidden border my-2 w-full rounded-3xl"
              />
            </section>
          )}

          <section
            className="border my-7  rounded-3xl "
            id="service"
            style={{ scrollMarginTop: "100px" }}
          >

            {businessData?.profile.additional_services && (
            <section className="bg-white rounded-full p-6 mb-8">
              <h2 className="text-2xl font-bold text-center mb-6">
                Services Provides
              </h2>
              <div className="max-w-4xl mx-auto">
                <div className="flex flex-wrap gap-6 justify-center">
                  {(
                    businessData?.profile.additional_services.split(",").slice(0, 5).map(service => {
                      // Convert camelCase to Title Case with spaces
                      return service.trim().replace(/([A-Z])/g, ' $1')
                                         .replace(/^./, str => str.toUpperCase())
                                         .trim();
                    }) || [
                      "App Development",
                      "Web Development",
                      "Cloud Services",
                      "UI/UX Design",
                      "Digital Marketing",
                    ]
                  ).map((service: string, index: number) => (
                    <button
                      key={index}
                      className="w-[250px] bg-stone-800 border-2 text-white border-stone-800 rounded-full px-6 py-2.5 flex items-center justify-center gap-2 hover:bg-white hover:text-black transition-colors duration-300"
                    >
                      <span className="text-sm sm:text-base whitespace-nowrap">
                        {service}
                      </span>
                    </button>
                  ))}
                </div>
              </div>
            </section>
          )}
            <hr className="my-4 mx-10 "></hr>


            <section
              className="flex flex-col md:flex-row gap-6 mb-8"
              id="contact"
              style={{ scrollMarginTop: "100px" }}
            >
              {/* Map Section - Left Side */}
              <div className="md:w-1/2">
                <div className="bg-white rounded-lg p-6 h-full">
                  <div className="h-[500px] rounded-lg overflow-hidden">
                    {businessData?.profile.slug.toLowerCase() === "emilia" ? (
                      <>
                        <iframe
                          src="https://www.google.com/maps/embed?pb=!1m18!1m12!1m3!1d3934.8730957553427!2d76.56412737495825!3d9.463395593246565!2m3!1f0!2f0!3f0!3m2!1i1024!2i768!4f13.1!3m3!1m2!1s0x3b062f23a403b63b%3A0xfed9fd50695f7df8!2sEMILIA%20BEAUTY%20HUB%20CHANGANACHERRY!5e0!3m2!1sen!2sin!4v1702359671799!5m2!1sen!2sin"
                          width="100%"
                          height="100%"
                          style={{ border: 0 }}
                          allowFullScreen
                          loading="lazy"
                          referrerPolicy="no-referrer-when-downgrade"
                        ></iframe>
                        <div className="mt-2">
                          <a
                            href="https://maps.app.goo.gl/VTsPuqgduDUwk2du8"
                            target="_blank"
                            rel="noopener noreferrer"
                            className="text-sm text-blue-500 hover:text-blue-700"
                          >
                            View on Google Maps →
                          </a>
                        </div>
                      </>
                    ) : businessData?.profile.slug.toLowerCase() ===
                      "anjaneya" ? (
                      <>
                        <iframe
                          src="https://www.google.com/maps/embed?pb=!1m18!1m12!1m3!1d3935.6791870223733!2d76.5665951!3d9.4495045!2m3!1f0!2f0!3f0!3m2!1i1024!2i768!4f13.1!3m3!1m2!1s0x3b062528d37a641d%3A0x66e967f68f9994bb!2sAnjaneya%20Gym!5e0!3m2!1sen!2sin!4v1736680465049!5m2!1sen!2sin"
                          width="100%"
                          height="100%"
                          style={{ border: 0 }}
                          allowFullScreen
                          loading="lazy"
                          referrerPolicy="no-referrer-when-downgrade"
                        ></iframe>
                        <div className="mt-2">
                          <a
                            href="https://maps.app.goo.gl/wWFbsqCAxa5XUHpj9"
                            target="_blank"
                            rel="noopener noreferrer"
                            className="text-sm text-blue-500 hover:text-blue-700"
                          >
                            View on Google Maps →
                          </a>
                        </div>
                      </>
                    ) : businessData?.profile.slug.toLowerCase() ===
                      "acmedecor" ? (
                      <>
                        <iframe
                          src="https://www.google.com/maps/embed?pb=!1m18!1m12!1m3!1d3935.722946930944!2d76.5714552!3d9.4456761!2m3!1f0!2f0!3f0!3m2!1i1024!2i768!4f13.1!3m3!1m2!1s0x3b0625808d39e54d%3A0x2b8378272ddf82aa!2sacme%20DECOR!5e0!3m2!1sen!2sin!4v1737032116084!5m2!1sen!2sin"
                          width="100%"
                          height="100%"
                          style={{ border: 0 }}
                          allowFullScreen
                          loading="lazy"
                          referrerPolicy="no-referrer-when-downgrade"
                        ></iframe>
                        <div className="mt-2">
                          <a
                            href="https://maps.app.goo.gl/wWFbsqCAxa5XUHpj9"
                            target="_blank"
                            rel="noopener noreferrer"
                            className="text-sm text-blue-500 hover:text-blue-700"
                          >
                            View on Google Maps →
                          </a>
                        </div>
                      </>
                    ) : businessData?.profile.slug.toLowerCase() ===
                      "pathilelectricals" ? (
                      <>
                        <iframe
                          src="https://www.google.com/maps/embed?pb=!1m14!1m8!1m3!1d1967.9015774093411!2d76.5679237!3d9.438655!3m2!1i1024!2i768!4f13.1!3m3!1m2!1s0x3b0625eb50756337%3A0xde34a5bb2a767a61!2sPATHIL%20ELECTRICAL%20%26%20SANITARY!5e0!3m2!1sen!2sin!4v1737035238332!5m2!1sen!2sin"
                          width="100%"
                          height="100%"
                          style={{ border: 0 }}
                          allowFullScreen
                          loading="lazy"
                          referrerPolicy="no-referrer-when-downgrade"
                        ></iframe>
                        <div className="mt-2">
                          <a
                            href="https://maps.app.goo.gl/wWFbsqCAxa5XUHpj9"
                            target="_blank"
                            rel="noopener noreferrer"
                            className="text-sm text-blue-500 hover:text-blue-700"
                          >
                            View on Google Maps →
                          </a>
                        </div>
                      </>
                    ) : businessData?.profile.slug.toLowerCase() ===
                      "adobedesigns" ? (
                      <>
                        <iframe
                          src="https://www.google.com/maps/embed?pb=!1m17!1m12!1m3!1d3935.7607718648087!2d76.54132767502395!3d9.44236569063642!2m3!1f0!2f0!3f0!3m2!1i1024!2i768!4f13.1!3m2!1m1!2zOcKwMjYnMzIuNSJOIDc2wrAzMiczOC4xIkU!5e0!3m2!1sen!2sin!4v1737118006785!5m2!1sen!2sin"
                          width="100%"
                          height="100%"
                          style={{ border: 0 }}
                          allowFullScreen
                          loading="lazy"
                          referrerPolicy="no-referrer-when-downgrade"
                        ></iframe>
                        {/* <div className="mt-2">
                      <a
                        href="https://maps.app.goo.gl/wWFbsqCAxa5XUHpj9"
                        target="_blank"
                        rel="noopener noreferrer"
                        className="text-sm text-blue-500 hover:text-blue-700"
                      >
                        View on Google Maps →
                      </a>
                    </div> */}
                      </>
                    ) : businessData?.profile.slug.toLowerCase() ===
                      "wedboatphotography" ? (
                      <>
                        <iframe
                          src="https://www.google.com/maps/embed?pb=!1m17!1m12!1m3!1d3929.0097795578995!2d76.27212147503143!3d10.016050290090138!2m3!1f0!2f0!3f0!3m2!1i1024!2i768!4f13.1!3m2!1m1!2zMTDCsDAwJzU3LjgiTiA3NsKwMTYnMjguOSJF!5e0!3m2!1sen!2sin!4v1737118448906!5m2!1sen!2sin"
                          width="100%"
                          height="100%"
                          style={{ border: 0 }}
                          allowFullScreen
                          loading="lazy"
                          referrerPolicy="no-referrer-when-downgrade"
                        ></iframe>
                      </>
<<<<<<< HEAD
                    ) : businessData?.profile.name.toLowerCase() ===
                      "al-tech aluminium house" ? (
                      <>
                        <iframe
                          src="https://www.google.com/maps/embed?pb=!1m18!1m12!1m3!1d1039.0457764470052!2d76.5675167!3d9.437330400000002!2m3!1f0!2f0!3f0!3m2!1i1024!2i768!4f13.1!3m3!1m2!1s0x3b06255b1dcfebb3%3A0x3109daf53a6bf1ff!2sHrishikesh%20building!5e1!3m2!1sen!2sin!4v1737356965310!5m2!1sen!2sin"
                          width="100%"
                          height="100%"
                          style={{ border: 0 }}
                          allowFullScreen
                          loading="lazy"
                          referrerPolicy="no-referrer-when-downgrade"
                        ></iframe>
                      </>
                    ) : businessData?.profile.slug.toLowerCase() ===
                      "fabtech" ? (
                      <>
                        <iframe
                          src="https://www.google.com/maps/embed?pb=!1m14!1m8!1m3!1d2078.1127415475403!2d76.5664288!3d9.4338151!3m2!1i1024!2i768!4f13.1!3m3!1m2!1s0x3b06251eeb8d34ad%3A0xef156d4ab8447e21!2sFabtech%20interior%20and%20exterior%20gypsum!5e1!3m2!1sen!2sin!4v1737615318000!5m2!1sen!2sin"
                          width="100%"
                          height="100%"
                          style={{ border: 0 }}
                          allowFullScreen
                          loading="lazy"
                          referrerPolicy="no-referrer-when-downgrade"
                        ></iframe>
                      </>
                    ) : businessData?.profile.name.toLowerCase() ===
                      "drona" ? (
                      <>
                        <iframe
                          src="https://www.google.com/maps/embed?pb=!1m18!1m12!1m3!1d1039.0456727537864!2d76.5674698!3d9.4373648!2m3!1f0!2f0!3f0!3m2!1i1024!2i768!4f13.1!3m3!1m2!1s0x3b0625701baac7ab%3A0xa786339129ca58de!2sDrona%20fitness%20centre!5e1!3m2!1sen!2sin!4v1737615500571!5m2!1sen!2sin"
                          width="100%"
                          height="100%"
                          style={{ border: 0 }}
                          allowFullScreen
                          loading="lazy"
                          referrerPolicy="no-referrer-when-downgrade"
                        ></iframe>
                      </>
                    ) : businessData?.profile.name.toLowerCase() ===
                      "mk tech" ? (
                      <>
                        <iframe
                          src="https://www.google.com/maps/embed?pb=!1m17!1m12!1m3!1d4156.036580982765!2d76.567734!3d9.449475000000001!2m3!1f0!2f0!3f0!3m2!1i1024!2i768!4f13.1!3m2!1m1!2zOcKwMjYnNTguMSJOIDc2wrAzNCcwMy44IkU!5e1!3m2!1sen!2sin!4v1737615571336!5m2!1sen!2sin"
                          width="100%"
                          height="100%"
                          style={{ border: 0 }}
                          allowFullScreen
                          loading="lazy"
                          referrerPolicy="no-referrer-when-downgrade"
                        ></iframe>
                      </>
                    ) : businessData?.profile.name.toLowerCase() ===
                      "a&d digital vision" ? (
                      <>
                        <iframe
                          src="https://www.google.com/maps/embed?pb=!1m18!1m12!1m3!1d43046.333304051135!2d76.58383945!3d9.4507664!2m3!1f0!2f0!3f0!3m2!1i1024!2i768!4f13.1!3m3!1m2!1s0x3b0625913e4243d7%3A0xf6c0ab6d281939a6!2sThrikkodithanam%2C%20Kerala!5e1!3m2!1sen!2sin!4v1737615756685!5m2!1sen!2sin"
                          width="100%"
                          height="100%"
                          style={{ border: 0 }}
                          allowFullScreen
                          loading="lazy"
                          referrerPolicy="no-referrer-when-downgrade"
                        ></iframe>
                      </>
                    ) : businessData?.profile.name.toLowerCase() ===
                      "sri ambika decor" ? (
                      <>
                        <iframe
                          src="https://www.google.com/maps/embed?pb=!1m14!1m8!1m3!1d5380.799053926908!2d76.5624093!3d9.4502936!3m2!1i1024!2i768!4f13.1!3m3!1m2!1s0x3b0625bd70eb9cfb%3A0xdbee1de18b9c2bd8!2sSri%20Ambika%20Decoration!5e1!3m2!1sen!2sin!4v1737615901900!5m2!1sen!2sin"
                          width="100%"
                          height="100%"
                          style={{ border: 0 }}
                          allowFullScreen
                          loading="lazy"
                          referrerPolicy="no-referrer-when-downgrade"
                        ></iframe>
                      </>
                    ) : businessData?.profile.slug.toLowerCase() ===
                      "kasthuritissue" ? (
                      <>
                        <iframe
                          src="https://www.google.com/maps/embed?pb=!1m14!1m8!1m3!1d719.9638923314029!2d76.5666106241674!3d9.449273442096539!3m2!1i1024!2i768!4f13.1!3m3!1m2!1s0x3b0625b7fd82ef3b%3A0x2f0376ec4bbc0c1!2sKasthuri%20premium%20tissues!5e0!3m2!1sen!2sin!4v1737634242110!5m2!1sen!2sin"
                          width="100%"
                          height="100%"
                          style={{ border: 0 }}
                          allowFullScreen
                          loading="lazy"
                          referrerPolicy="no-referrer-when-downgrade"
                        ></iframe>
                      </>
                    ) : (
=======
                    ) : businessData?.profile.slug.toLowerCase() ===
                    "altech" ? (
                    <>
                      <iframe
                        src="https://www.google.com/maps/embed?pb=!1m18!1m12!1m3!1d1039.0457764470052!2d76.5675167!3d9.437330400000002!2m3!1f0!2f0!3f0!3m2!1i1024!2i768!4f13.1!3m3!1m2!1s0x3b06255b1dcfebb3%3A0x3109daf53a6bf1ff!2sHrishikesh%20building!5e1!3m2!1sen!2sin!4v1737356965310!5m2!1sen!2sin"
                        width="100%"
                        height="100%"
                        style={{ border: 0 }}
                        allowFullScreen
                        loading="lazy"
                        referrerPolicy="no-referrer-when-downgrade"
                      ></iframe>
                    </>
                  ) : businessData?.profile.slug.toLowerCase() ===
                  "fabtech" ? (
                  <>
                    <iframe
                      src="https://www.google.com/maps/embed?pb=!1m14!1m8!1m3!1d2078.1127415475403!2d76.5664288!3d9.4338151!3m2!1i1024!2i768!4f13.1!3m3!1m2!1s0x3b06251eeb8d34ad%3A0xef156d4ab8447e21!2sFabtech%20interior%20and%20exterior%20gypsum!5e1!3m2!1sen!2sin!4v1737615318000!5m2!1sen!2sin"
                      width="100%"
                      height="100%"
                      style={{ border: 0 }}
                      allowFullScreen
                      loading="lazy"
                      referrerPolicy="no-referrer-when-downgrade"
                    ></iframe>
                  </>
                ) : businessData?.profile.slug.toLowerCase() ===
                "drona" ? (
                <>
                  <iframe
                    src="https://www.google.com/maps/embed?pb=!1m18!1m12!1m3!1d1039.0456727537864!2d76.5674698!3d9.4373648!2m3!1f0!2f0!3f0!3m2!1i1024!2i768!4f13.1!3m3!1m2!1s0x3b0625701baac7ab%3A0xa786339129ca58de!2sDrona%20fitness%20centre!5e1!3m2!1sen!2sin!4v1737615500571!5m2!1sen!2sin"
                    width="100%"
                    height="100%"
                    style={{ border: 0 }}
                    allowFullScreen
                    loading="lazy"
                    referrerPolicy="no-referrer-when-downgrade"
                  ></iframe>
                </>
              ) : businessData?.profile.slug.toLowerCase() ===
              "mktech" ? (
              <>
                <iframe
                  src="https://www.google.com/maps/embed?pb=!1m17!1m12!1m3!1d4156.036580982765!2d76.567734!3d9.449475000000001!2m3!1f0!2f0!3f0!3m2!1i1024!2i768!4f13.1!3m2!1m1!2zOcKwMjYnNTguMSJOIDc2wrAzNCcwMy44IkU!5e1!3m2!1sen!2sin!4v1737615571336!5m2!1sen!2sin"
                  width="100%"
                  height="100%"
                  style={{ border: 0 }}
                  allowFullScreen
                  loading="lazy"
                  referrerPolicy="no-referrer-when-downgrade"
                ></iframe>
              </>
            ) : businessData?.profile.slug.toLowerCase() ===
            "abdigitalvision" ? (
            <>
              <iframe
                src="https://www.google.com/maps/embed?pb=!1m18!1m12!1m3!1d43046.333304051135!2d76.58383945!3d9.4507664!2m3!1f0!2f0!3f0!3m2!1i1024!2i768!4f13.1!3m3!1m2!1s0x3b0625913e4243d7%3A0xf6c0ab6d281939a6!2sThrikkodithanam%2C%20Kerala!5e1!3m2!1sen!2sin!4v1737615756685!5m2!1sen!2sin"
                width="100%"
                height="100%"
                style={{ border: 0 }}
                allowFullScreen
                loading="lazy"
                referrerPolicy="no-referrer-when-downgrade"
              ></iframe>
            </>
          ) : businessData?.profile.slug.toLowerCase() ===
          "sriambikadecor" ? (
          <>
            <iframe
              src="https://www.google.com/maps/embed?pb=!1m14!1m8!1m3!1d5380.799053926908!2d76.5624093!3d9.4502936!3m2!1i1024!2i768!4f13.1!3m3!1m2!1s0x3b0625bd70eb9cfb%3A0xdbee1de18b9c2bd8!2sSri%20Ambika%20Decoration!5e1!3m2!1sen!2sin!4v1737615901900!5m2!1sen!2sin"
              width="100%"
              height="100%"
              style={{ border: 0 }}
              allowFullScreen
              loading="lazy"
              referrerPolicy="no-referrer-when-downgrade"
            ></iframe>
          </>
        ) : businessData?.profile.slug.toLowerCase() ===
        "kasthuritissue" ? (
        <>
          <iframe
            src="https://www.google.com/maps/embed?pb=!1m14!1m8!1m3!1d719.9638923314029!2d76.5666106241674!3d9.449273442096539!3m2!1i1024!2i768!4f13.1!3m3!1m2!1s0x3b0625b7fd82ef3b%3A0x2f0376ec4bbc0c1!2sKasthuri%20premium%20tissues!5e0!3m2!1sen!2sin!4v1737634242110!5m2!1sen!2sin"
            width="100%"
            height="100%"
            style={{ border: 0 }}
            allowFullScreen
            loading="lazy"
            referrerPolicy="no-referrer-when-downgrade"
          ></iframe>
        </>
      ) : businessData?.profile.slug.toLowerCase() ===
      "highlights" ? (
      <>
        <iframe
          src="https://www.google.com/maps/embed?pb=!1m18!1m12!1m3!1d3561.6865699278346!2d76.560034!3d9.439651199999998!2m3!1f0!2f0!3f0!3m2!1i1024!2i768!4f13.1!3m3!1m2!1s0x3b0625000deeaf6d%3A0xccd860b6c0f7451f!2sHighlights%20unisex%20salon%20and%20makeup%20studio%20mukkattupadi%20changanacherry!5e1!3m2!1sen!2sin!4v1738653509591!5m2!1sen!2sin"
          width="100%"
          height="100%"
          style={{ border: 0 }}
          allowFullScreen
          loading="lazy"
          referrerPolicy="no-referrer-when-downgrade"
        ></iframe>
      </>
    ) : (
>>>>>>> ad1df117
                      <iframe
                        src="https://www.google.com/maps/embed?pb=!1m18!1m12!1m3!1d251482.44857791857!2d76.1643857954714!3d9.982669325611842!2m3!1f0!2f0!3f0!3m2!1i1024!2i768!4f13.1!3m3!1m2!1s0x3b080d514abec6bf%3A0xbd582caa5844192!2sKochi%2C%20Kerala!5e0!3m2!1sen!2sin!4v1702359671799!5m2!1sen!2sin"
                        width="100%"
                        height="100%"
                        style={{ border: 0 }}
                        allowFullScreen
                      />
                    )}
                  </div>
                </div>
              </div>

              {/* Services Grid - Right Side */}
              <div className="md:w-1/2">
                <div className="gap-4 p-6">
                  {/* Company Info Card */}
                  <div className="bg-white rounded-lg mt-6">
                    <h3 className="text-xl font-light mb-4">
                      {businessData?.profile.name}
                    </h3>
                    <div className="space-y-4">
                      <div className="flex items-center gap-2">
                        <Mail className="h-4 w-4 text-muted-foreground" />
                        <span className="font-light text-md text-black">
                          <span>{businessData?.profile.email}</span>
                        </span>
                      </div>
                      <div className="flex items-center gap-2">
                        <Phone className="h-4 w-4 text-muted-foreground" />
                        <span className="font-light text-md text-black">
                          <span>
                            +91{" "}
                            {businessData?.profile.phone ||
                              businessData?.user.phone ||
                              "Not available"}
                          </span>
                        </span>
                      </div>
                      <div className="flex items-start gap-2">
                        <MapPin className="h-4 w-4 text-muted-foreground mt-1" />
                        <span className="font-light text-md text-black">
                          <span>
                            {`${businessData?.profile.address}, ${businessData?.profile.city}, ${businessData?.profile.state}, ${businessData?.profile.country}`}
                          </span>
                        </span>
                      </div>

                      {/* Operating Hours */}
                      <div className="mt-6">
                        <h4 className="text-lg font-medium mb-3">
                          Operating Hours
                        </h4>
                        {businessData?.profile.operating_hours && (
                          <div className="space-y-2">
                            {formatOperatingHours(
                              businessData.profile.operating_hours
                            ).map(({ day, hours }) => {
                              const isStoreClosed =
                                !hours || hours.toLowerCase() === "closed";

                              return (
                                <div
                                  key={day}
                                  className="flex justify-between items-center border-b py-1"
                                >
                                  <span className="capitalize font-medium">
                                    {day}
                                  </span>
                                  <span
                                    className={
                                      isStoreClosed ? "text-red-500" : ""
                                    }
                                  >
                                    {isStoreClosed ? "Closed" : hours}
                                  </span>
                                </div>
                              );
                            })}
                          </div>
                        )}
                      </div>
                    </div>
                  </div>
                </div>
              </div>
            </section>

            <hr className="my-4 mx-10 "></hr>

            <section
              className="bg-white  rounded-lg p-6 mb-8 px-5 text-center"
              id="about"
              style={{ scrollMarginTop: "100px" }}
            >
              <h2 className="text-xl font-medium mb-2">About Us</h2>
              <div className="hidden md:block flex flex-col items-center justify-center">
                {/* <h2 className="text-xl font-medium mb-2">Contact us</h2> */}
                <p className="text-4xl font-mediu mb-2">
                  +91{" "}
                  {businessData?.profile.phone ||
                    businessData?.user.phone ||
                    "Not available"}
                </p>
                <div className="flex justify-center pb-11">
                  <svg
                    xmlns="http://www.w3.org/2000/svg"
                    width="538"
                    height="39"
                    viewBox="0 0 538 39"
                    fill="none"
                  >
                    <path
                      d="M1 36.9999C90.6667 10.9999 323.3 -25.4001 536.5 36.9999C439.667 17.8332 197 -9.00014 1 36.9999Z"
                      fill="#009A36"
                      stroke="#009A36"
                      strokeWidth="4"
                    />
                  </svg>
                </div>
              </div>
              <div className="flex items-center justify-center">
                <p
                  className="text-[#111111] text-md text-left font-medium leading-relaxed "
                  dangerouslySetInnerHTML={{
                    __html:
                      businessData?.profile.description ||
                      "No description available",
                  }}
                />
              </div>
              {businessData?.profile.socials &&
                Object.values(businessData.profile.socials).some(
                  (url) => url
                ) && (
                  <div>
                    <h2 className="text-xl font-medium my-4">
                      Our Social Media Connects
                    </h2>
                    <div className="flex justify-center gap-4">
                      {Object.entries(businessData.profile.socials).map(
                        ([platform, url]) => {
                          if (url) {
                            const iconSrc = socialIcons[platform.toLowerCase()];

                            return (
                              <div key={platform} className="relative">
                                <a
                                  href={url}
                                  target="_blank"
                                  rel="noopener noreferrer"
                                  className="text-gray-600 hover:text-gray-800"
                                  onMouseEnter={() =>
                                    setHoveredIcon({ platform })
                                  }
                                  onMouseLeave={() => setHoveredIcon(null)}
                                >
                                  {iconSrc ? (
                                    <img
                                      src={iconSrc}
                                      alt={platform}
                                      className="w-6 h-6"
                                    />
                                  ) : (
                                    platform
                                  )}
                                </a>
                                {hoveredIcon?.platform === platform && (
                                  <div className="absolute left-1/2 -translate-x-1/2 -top-8 bg-gray-800 text-white px-3 py-1 rounded-md text-xs whitespace-nowrap">
                                    {platform.charAt(0).toUpperCase() +
                                      platform.slice(1)}
                                  </div>
                                )}
                              </div>
                            );
                          }
                          return null;
                        }
                      )}
                    </div>
                  </div>
                )}
            </section>
          </section>

          {/* <section className="bg-white shadow-lg rounded-lg p-6 mb-8">
            <h2 className="text-xl font-bold mb-4">Business Registration</h2>
            <div className="grid grid-cols-2 gap-4">
              <div>
                <h3 className="text-lg font-medium mb-2">GST</h3>
                <p>12ABCDE1234Z5</p>
              </div>
              <div>
                <h3 className="text-lg font-medium mb-2">Other License</h3>
                <a href="#" className="text-blue-500 hover:text-blue-700">
                  View License
                </a>
              </div>
              <div>
                <h3 className="text-lg font-medium mb-2">
                  Shop & Establishment license
                </h3>
                <a href="#" className="text-blue-500 hover:text-blue-700">
                  View License
                </a>
              </div>
            </div>
          </section> */}

          <section
            className="my-7"
            id="qr"
            style={{ scrollMarginTop: "100px" }}
          >
            <DynamicQRCode
              slug={slug || ""}
            // currentUrl={window.location.href} 
            // handleShare={handleShare} 
            />
          </section>
        </main>
      </div>
      <FooterSection />
    </div>
  );
};

export default DevMorphixWebsite;<|MERGE_RESOLUTION|>--- conflicted
+++ resolved
@@ -867,7 +867,7 @@
                           referrerPolicy="no-referrer-when-downgrade"
                         ></iframe>
                       </>
-<<<<<<< HEAD
+
                     ) : businessData?.profile.name.toLowerCase() ===
                       "al-tech aluminium house" ? (
                       <>
@@ -960,7 +960,7 @@
                         ></iframe>
                       </>
                     ) : (
-=======
+
                     ) : businessData?.profile.slug.toLowerCase() ===
                     "altech" ? (
                     <>
@@ -1066,7 +1066,7 @@
         ></iframe>
       </>
     ) : (
->>>>>>> ad1df117
+
                       <iframe
                         src="https://www.google.com/maps/embed?pb=!1m18!1m12!1m3!1d251482.44857791857!2d76.1643857954714!3d9.982669325611842!2m3!1f0!2f0!3f0!3m2!1i1024!2i768!4f13.1!3m3!1m2!1s0x3b080d514abec6bf%3A0xbd582caa5844192!2sKochi%2C%20Kerala!5e0!3m2!1sen!2sin!4v1702359671799!5m2!1sen!2sin"
                         width="100%"
