--- conflicted
+++ resolved
@@ -10,14 +10,7 @@
   ASSET_BASE_URL,
 } from "@/app/api"
 
-<<<<<<< HEAD
-// Edge Runtime configuration for Cloudflare Pages
 export const runtime = 'edge';
-
-
-=======
-export const runtime = 'edge';
->>>>>>> c9305e68
 
 interface JWTPayload {
   exp?: number
