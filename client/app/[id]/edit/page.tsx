"use client";


import React, { useState, useEffect } from "react";
import {
  fetchBusinessesByslug,
  ASSET_BASE_URL,
  updateBusiness,
  GetURL,
  uploadToPresignedUrl,
  createBusinessMedia,
} from "@/app/api";
import { useParams, useRouter } from "next/navigation";
import {
  Pencil,
  Save,
  X,
  Facebook,
  Instagram,
  Twitter,
  Linkedin,
  Youtube,
  Globe,
} from "lucide-react";
import ImageGrid from "@/app/components/imgsec";
import ImageUploadButton from "@/app/components/ImageUploadButton";
import MediaGallery from "@/app/components/MediaGallery";
import OperatingHours from "@/app/components/OperatingHours";
import { deletebusinessMedia } from "@/app/api";
import { toast } from "react-hot-toast"; // Add toast for notifications
import { s } from "framer-motion/client";
import ImageCropper from "@/app/components/ImageCropper";

// Add License interface before other interfaces
interface License {
  name: string;
  number: string;
  url: string;
  description: string;
}

// Add MediaItem interface
interface MediaItem {
  id: string;
  url: string;
  type: string;
}

interface BusinessProfile {
  _id: string;
  name: string;
  description: string;
  email: string;
  phone: string | null;
  address: string;
  city: string;
  state: string;
  country: string;
  operating_hours: {
    [key: string]: string;
  };
  socials: {
    website?: string;
    facebook?: string;
    instagram?: string;
    twitter?: string;
    linkedin?: string;
    youtube?: string;
    [key: string]: string | undefined; // Add index signature for socials
  };
  avatar: string;
  banner: string;
  type: string;
  additional_services: string;
  gstin: string;
  id: string; // Add this field
  [key: string]: any; // Add index signature to allow dynamic access
}

interface BusinessData {
  profile: BusinessProfile;
  user: {
    name: string;
    phone: string;
  };
  _id: string;
  media: MediaItem[]; // Add this field
  category: string;
  subCategory: string;
  subCategoryOption: string;
  licenses: License[]; // Now License is defined
  tags: string[];
}

export const runtime = "edge";

// Add this social media config object near the top of your component

const socialMediaConfig = {
  website: { label: "Website URL", icon: "/icon/globe.svg" },
  facebook: { label: "Facebook Profile", icon: "/icon/facebook.svg" },
  instagram: { label: "Instagram Profile", icon: "/icon/instagram.svg" },
  twitter: { label: "Twitter Profile", icon: "/icon/twitter.svg" },
  linkedin: { label: "LinkedIn Profile", icon: "/icon/linkedin.svg" },
  youtube: { label: "YouTube Channel", icon: "/icon/youtube.svg" },
  reddit: { label: "Reddit Profile", icon: "/icon/reddit.svg" },
  tiktok: { label: "TikTok Profile", icon: "/icon/tiktok.svg" },
  pinterest: { label: "Pinterest Profile", icon: "/icon/pinterest.svg" },
  behance: { label: "Behance Profile", icon: "/icon/behance.svg" },
  dribbble: { label: "Dribbble Profile", icon: "/icon/dribbble.svg" },
  github: { label: "GitHub Profile", icon: "/icon/github.svg" },
  medium: { label: "Medium Profile", icon: "/icon/medium.svg" },
};
export default function EditBusinessPage() {
  const [businessData, setBusinessData] = useState<BusinessData | null>(null);
  const [isLoading, setIsLoading] = useState(true);
  const [error, setError] = useState<string | null>(null);
  const [changes, setChanges] = useState<Partial<BusinessProfile>>({});
  const params = useParams();
  const router = useRouter();

  // Move fetchData outside useEffect so it can be referenced anywhere in the component
  const fetchData = async () => {
    try {
      setIsLoading(true);
      const response = await fetchBusinessesByslug(params.id as string);
      if (response.message === "Business fetched successfully") {
        setBusinessData(response.data);
      } else {
        setError("Failed to load business data");
      }
    } catch (err) {
      setError("Failed to load business data");
    } finally {
      setIsLoading(false);
    }
  };

  // Check authorization
  useEffect(() => {
    const token = document.cookie
      .split("; ")
      .find((row) => row.startsWith("token="))
      ?.split("=")[1];

    if (!token) {
      router.push(`/${params.id}`);
    }
  }, [params.id, router]);

  // Initial data fetch
  useEffect(() => {
    if (params.id) {
      fetchData();
    }
  }, [params.id]);

  const handleFieldSave = async (field: string, value: any) => {
    try {
      if (!businessData?.profile.id) return;

      const fieldParts = field.split(".");
      let updateData: Record<string, any> = {};

      if (fieldParts.length > 1 && fieldParts[0] === "socials") {
        // Handle social media fields specifically
        updateData.socials = {
          ...(businessData.profile.socials || {}),
          [fieldParts[1]]: value,
        };
      } else {
        // Handle regular fields
        updateData[field] = value;
      }

      // Ensure updateData is not empty before making the API call
      if (Object.keys(updateData).length === 0) {
        console.warn("No values to update");
        return;
      }

      // Log the updateData object
      console.log("Updating business with data:", updateData);

      await updateBusiness(businessData.profile.id, updateData);
      toast.success(`${field} updated successfully`);

      // Update local state
      setBusinessData((prev) => {
        if (!prev) return null;
        return {
          ...prev,
          profile: {
            ...prev.profile,
            ...(fieldParts[0] === "socials"
              ? {
                  socials: {
                    ...prev.profile.socials,
                    [fieldParts[1]]: value,
                  },
                }
              : updateData),
          },
        };
      });
    } catch (error) {
      console.error("Error updating field:", error);
      toast.error(`Failed to update ${field}`);
    }
  };

  const handleImageUpload = (assetpath: string, field: 'avatar' | 'banner') => {
    console.log('Image uploaded:', assetpath);
    // console.log('Field:', field);
    handleFieldSave(field, assetpath);

  };

  // Replace handleChange with immediate save
  const handleChange = async (field: string, value: string) => {
    await handleFieldSave(field, value);
  };

  const handleSave = async () => {
    try {
      // TODO: Implement API call to save all changes
      router.push(`/${params.id}`);
    } catch (error) {
      console.error("Error saving changes:", error);
    }
  };

  const handleMediaDelete = async (mediaId: string) => {
    try {
      if (businessData?.profile.id) {
        await deletebusinessMedia(businessData.profile.id, mediaId);
      }
      fetchData();
      toast.success('Media item deleted successfully');
    } catch (error) {
      console.error('Error deleting media:', error);
      toast.error('Failed to delete media item');
    }
  };

  const handleOperatingHoursUpdate = async (newHours: {
    [key: string]: string;
  }) => {
    try {
      if (!businessData?.profile.id) return;

      await updateBusiness(businessData.profile.id, {
        operating_hours: newHours,
      });
      toast.success("Operating hours updated successfully");

      // Update local state
      setBusinessData((prev) => {
        if (!prev) return null;
        return {
          ...prev,
          profile: {
            ...prev.profile,
            operating_hours: newHours,
          },
        };
      });
    } catch (error) {
      console.error("Error updating operating hours:", error);
      toast.error("Failed to update operating hours");
    }
  };

  const [cropperState, setCropperState] = useState<{
    isOpen: boolean;
    imageUrl: string;
    fieldType: "avatar" | "banner" | null;
  }>({
    isOpen: false,
    imageUrl: "",
    fieldType: null,
  });

  const handleImageSelect = async (file: File, fieldType: "avatar" | "banner") => {
    const imageUrl = URL.createObjectURL(file);
    setCropperState({
      isOpen: true,
      imageUrl,
      fieldType,
    });
  };

  const handleCroppedImage = async (croppedImageUrl: string) => {
    try {
      if (!cropperState.fieldType || !businessData?.profile.id) return;

      // Convert base64/URL to blob
      const response = await fetch(croppedImageUrl);
      const blob = await response.blob();
      const file = new File([blob], "cropped-image.jpg", { type: "image/jpeg" });

      // Get presigned URL
      const uploadResponse = await GetURL({
        type: file.type,
        category: cropperState.fieldType,
      });

      if (!uploadResponse.presignedUrl) {
        throw new Error("Failed to get presigned URL");
      }

      // Upload to storage
      await uploadToPresignedUrl(uploadResponse.presignedUrl, file);

      // Update business profile
      await handleFieldSave(cropperState.fieldType, uploadResponse.assetpath);

      // Close cropper
      setCropperState({
        isOpen: false,
        imageUrl: "",
        fieldType: null,
      });

      toast.success("Image updated successfully");
    } catch (error) {
      console.error("Error handling cropped image:", error);
      toast.error("Failed to update image");
    }
  };

  if (isLoading) {
    return (
      <div className="min-h-screen flex items-center justify-center">
        Loading...
      </div>
    );
  }

  if (error) {
    return (
      <div className="min-h-screen flex items-center justify-center text-red-500">
        Error: {error}
      </div>
    );
  }

  if (!businessData) {
    return (
      <div className="min-h-screen flex items-center justify-center">
        No data available
      </div>
    );
  }

  return (
    <div className="min-h-screen bg-gray-100 py-12">
      <div className="max-w-4xl mx-auto px-4">
        <div className="flex md:flex-row flex-col justify-between items-center mb-8">
          <h1 className="text-2xl font-bold md:pb-0 pb-2">Edit Business Profile</h1>
          <div className="flex gap-4">
            <button
              onClick={() => router.push(`/${params.id}`)}
              className="flex items-center gap-2 px-4 py-2 bg-gray-200 rounded-lg"
            >
              <X size={20} />
              Cancel
            </button>
            <button
              onClick={handleSave}
              className="flex items-center gap-2 px-4 py-2 bg-blue-500 text-white rounded-lg"
            >
              <Save size={20} />
              Save All Changes
            </button>
          </div>
        </div>

        <div className="space-y-6">
          {/* Profile Images */}
          <section className="bg-white rounded-lg p-6 shadow-sm">
            <h2 className="text-xl font-semibold mb-4">Profile Images</h2>
            <div className="grid md:grid-cols-2 gap-6">
               {/* Profile Avatar */}
              <div>
                <h3 className="text-sm font-medium mb-2">Profile Image</h3>
<<<<<<< HEAD
                <ImageUploadButton
                
                  businessId={businessData.profile.id} // Changed from _id to profile.id
                  category="avatar"
                  label="Upload Avatar"
                  showPreview={true}
                  currentImage={
                    businessData.profile.avatar
                      ? `${ASSET_BASE_URL}/${businessData.profile.avatar}`
                      : undefined
                  }
                  multiple={false}
                  onUploadComplete={(assetpath) => {
                    if (assetpath) {
                      handleImageUpload(assetpath, 'avatar');
                      businessData.profile.avatar = assetpath;
                    }
=======
                <input
                  type="file"
                  accept="image/*"
                  onChange={(e) => {
                    const file = e.target.files?.[0];
                    if (file) handleImageSelect(file, "avatar");
>>>>>>> 49c44a62
                  }}
                  className="hidden"
                  id="avatar-input"
                />
                <div className="relative">
                  <img
                    src={
                      businessData.profile.avatar
                        ? `${ASSET_BASE_URL}/${businessData.profile.avatar}`
                        : "/placeholder-avatar.png"
                    }
                    alt="Avatar"
                    className="w-32 h-32 object-cover rounded-full"
                  />
                  <label
                    htmlFor="avatar-input"
                    className="absolute bottom-0 right-0 bg-white p-2 rounded-full shadow cursor-pointer"
                  >
                    <Pencil size={16} />
                  </label>
                </div>
              </div>
              {/* Banner Image */}
              <div>
                <h3 className="text-sm font-medium mb-2">Banner Image</h3>
<<<<<<< HEAD
                <ImageUploadButton
                  businessId={businessData.profile.id} // Changed from _id to profile.id
                  category="banner"
                  label="Upload Banner"
                  showPreview={true}
                  currentImage={
                    businessData.profile.banner
                      ? `${ASSET_BASE_URL}/${businessData.profile.banner}`
                      : undefined
                  }
                  multiple={false}
                  onUploadComplete={(assetpath) => {
                    if (assetpath) {
                      handleImageUpload(assetpath, 'avatar');
                      businessData.profile.avatar = assetpath;
                    }
=======
                <input
                  type="file"
                  accept="image/*"
                  onChange={(e) => {
                    const file = e.target.files?.[0];
                    if (file) handleImageSelect(file, "banner");
>>>>>>> 49c44a62
                  }}
                  className="hidden"
                  id="banner-input"
                />
                <div className="relative">
                  <img
                    src={
                      businessData.profile.banner
                        ? `${ASSET_BASE_URL}/${businessData.profile.banner}`
                        : "/placeholder-banner.png"
                    }
                    alt="Banner"
                    className="w-full h-32 object-cover rounded-lg"
                  />
                  <label
                    htmlFor="banner-input"
                    className="absolute bottom-2 right-2 bg-white p-2 rounded-full shadow cursor-pointer"
                  >
                    <Pencil size={16} />
                  </label>
                </div>
              </div>

             
            </div>
            {/* Image Cropper Modal */}
            {cropperState.isOpen && (
              <ImageCropper
                imageUrl={cropperState.imageUrl}
                aspect={cropperState.fieldType === "avatar" ? 1 : 16 / 9}
                onCropComplete={handleCroppedImage}
                onCancel={() =>
                  setCropperState({ isOpen: false, imageUrl: "", fieldType: null })
                }
              />
            )}
          </section>

          {/* Basic Information */}
          <section className="bg-white rounded-lg p-6 shadow-sm">
            <h2 className="text-xl font-semibold mb-4">Basic Information</h2>
            <div className="space-y-4">
              <div>
                <label className="block text-sm font-medium mb-1">
                  Business Name
                </label>
                <input
                  type="text"
                  defaultValue={businessData.profile.name}
                  onBlur={(e) => handleFieldSave("name", e.target.value)}
                  className="w-full p-2 border rounded-lg"
                />
              </div>
              <div>
                <label className="block text-sm font-medium mb-1">
                  Business Category
                </label>
                <input
                  type="text"
                  defaultValue={businessData.category}
                  onBlur={(e) => handleFieldSave("category", e.target.value)}
                  className="w-full p-2 border rounded-lg"
                />
              </div>
              <div>
                <label className="block text-sm font-medium mb-1">
                  Business Sub-Category
                </label>
                <input
                  type="text"
                  defaultValue={businessData.subCategory}
                  onBlur={(e) => handleFieldSave("subCategory", e.target.value)}
                  className="w-full p-2 border rounded-lg"
                />
              </div>
              <div>
                <label className="block text-sm font-medium mb-1">
                  Business Sub-Category options
                </label>
                <input
                  type="text"
                  defaultValue={businessData.subCategoryOption}
                  onBlur={(e) => handleFieldSave("subCategoryOption", e.target.value)}
                  className="w-full p-2 border rounded-lg"
                />
              </div>
              
              <div>
                <label className="block text-sm font-medium mb-1">
                  Description
                </label>
                <textarea
                  defaultValue={businessData.profile.description}
                  onBlur={(e) => handleFieldSave("description", e.target.value)}
                  className="w-full p-2 border rounded-lg min-h-[100px]"
                />
              </div>
            </div>
          </section>

          {/* Contact Information */}
          <section className="bg-white rounded-lg p-6 shadow-sm">
            <h2 className="text-xl font-semibold mb-4">Contact Information</h2>
            <div className="space-y-4">
              <div>
                <label className="block text-sm font-medium mb-1">Email</label>
                <input
                  type="email"
                  defaultValue={businessData.profile.email}
                  onChange={(e) => handleChange("email", e.target.value)}
                  className="w-full p-2 border rounded-lg"
                />
              </div>
              <div>
                <label className="block text-sm font-medium mb-1">Phone</label>
                <input
                  type="tel"
                  defaultValue={businessData.user.phone}
                  onChange={(e) => handleChange("phone", e.target.value)}
                  className="w-full p-2 border rounded-lg"
                />
              </div>
              <div>
                <label className="block text-sm font-medium mb-1">
                  Address
                </label>
                <input
                  type="text"
                  defaultValue={businessData.profile.address}
                  onChange={(e) => handleChange("address", e.target.value)}
                  className="w-full p-2 border rounded-lg"
                />
              </div>
            </div>
          </section>

          {/* Add this new section after Contact Information and before Social Media Links */}
          <section className="bg-white rounded-lg p-6 shadow-sm">
            <h2 className="text-xl font-semibold mb-4">Additional Services</h2>
            <div className="space-y-4">
              <div className="flex flex-wrap gap-2">
                {businessData.profile.additional_services
                  .split(",")
                  .map((service, index) => {
                    const formattedService = service
                      .trim()
                      .replace(/([A-Z])/g, " $1")
                      .replace(/^./, (str) => str.toUpperCase())
                      .trim();

                    return (
                      <span
                        key={index}
                        className="bg-gray-100 px-3 py-1 rounded-full text-sm"
                      >
                        {formattedService}
                      </span>
                    );
                  })}
              </div>
              <div>
                <label className="block text-sm font-medium mb-1">
                  Edit Services (comma-separated)
                </label>
                <input
                  type="text"
                  defaultValue={businessData.profile.additional_services}
                  onBlur={(e) =>
                    handleFieldSave("additional_services", e.target.value)
                  }
                  className="w-full p-2 border rounded-lg"
                  placeholder="e.g., customOrders, afterSalesSupport"
                />
                <p className="text-sm text-gray-500 mt-1">
                  Enter services separated by commas. Use camelCase for multiple
                  words (e.g., customOrders).
                </p>
              </div>
            </div>
          </section>

          {/* Social Media Links */}
          <section className="bg-white rounded-lg p-6 shadow-sm">
            <h2 className="text-xl font-semibold mb-4">Social Media Links</h2>
            <div className="space-y-4">
              {Object.entries(socialMediaConfig).map(
                ([key, { label, icon }]) => (
                  <div key={key} className="flex items-center gap-4">
                    <div className="w-10 h-10 flex items-center justify-center bg-gray-100 rounded-full">
                      <img src={icon} alt={label} className="w-5 h-5" />
                    </div>
                    <div className="flex-1">
                      <label className="block text-sm font-medium mb-1 text-gray-700">
                        {label}
                      </label>
                      <input
                        type="url"
                        defaultValue={
                          businessData.profile.socials?.[
                            key as keyof typeof businessData.profile.socials
                          ] || ""
                        }
                        onBlur={(e) =>
                          handleFieldSave(`socials.${key}`, e.target.value)
                        }
                        className="w-full p-2 border rounded-lg"
                        placeholder={`Enter ${label}`}
                      />
                    </div>
                  </div>
                )
              )}
            </div>
          </section>

          {/* Operating Hours */}
          <section className="bg-white rounded-lg p-6 shadow-sm">
            <h2 className="text-xl font-semibold mb-4">Operating Hours</h2>
            <OperatingHours
              hours={businessData.profile.operating_hours}
              onUpdate={handleOperatingHoursUpdate}
            />
          </section>

          {/* Media Gallery */}
          <section className="bg-white rounded-lg p-6 shadow-sm">
            <h2 className="text-xl font-semibold mb-4">Media Gallery</h2>
            <MediaGallery
              media={businessData.media}
              businessId={businessData.profile.id} // Changed from _id to profile.id
              onUpdate={() => fetchData()}
              onDelete={handleMediaDelete}
            />
          </section>

          <section className="bg-white rounded-lg p-6 shadow-sm">
            <h2 className="text-xl font-semibold mb-4">Business operation</h2>
              <div>
                <label className="block text-sm font-medium mb-1">GSTIN</label>
                <input
                  type="text"
                  defaultValue={businessData.profile.gstin}
                  onChange={(e) => handleChange("gstin", e.target.value)}
                  className="w-full p-2 border rounded-lg"
                />
              </div>
            <div className="space-y-4">
              <div>
                <label className="block text-sm font-medium mb-1">Licenses</label>
                <input
                  type="tel"
                  defaultValue={businessData.licenses[0].name}
                  onChange={(e) => handleChange("licenses", e.target.value)}
                  className="w-full p-2 border rounded-lg"
                />
              </div>
              <div>
                <label className="block text-sm font-medium mb-1">
                Licenses number
                </label>
                <input
                  type="text"
                  defaultValue={businessData.licenses[0].number}
                  onChange={(e) => handleChange("licenses", e.target.value)}
                  className="w-full p-2 border rounded-lg"
                />
              </div>
              <div>
                <h3 className="text-sm font-medium mb-2">Licenses Certificate</h3>
                <ImageUploadButton
                
                  businessId={businessData.profile.id} // Changed from _id to profile.id
                  category="identity"
                  label="Licenses Certificate"
                  showPreview={true}
                  currentImage={
                    businessData.profile.avatar
                      ? `${ASSET_BASE_URL}/${businessData.licenses[0].url}`
                      : undefined
                  }
                  multiple={false}
                  onUploadComplete={(assetpath) => {
                    if (assetpath) {
                      handleImageUpload(assetpath, 'avatar');
                      businessData.profile.avatar = assetpath;
                    }
                  }}
                />
              </div>
            </div>
          </section>
        </div>
      </div>
    </div>
  );
}<|MERGE_RESOLUTION|>--- conflicted
+++ resolved
@@ -384,32 +384,12 @@
                {/* Profile Avatar */}
               <div>
                 <h3 className="text-sm font-medium mb-2">Profile Image</h3>
-<<<<<<< HEAD
-                <ImageUploadButton
-                
-                  businessId={businessData.profile.id} // Changed from _id to profile.id
-                  category="avatar"
-                  label="Upload Avatar"
-                  showPreview={true}
-                  currentImage={
-                    businessData.profile.avatar
-                      ? `${ASSET_BASE_URL}/${businessData.profile.avatar}`
-                      : undefined
-                  }
-                  multiple={false}
-                  onUploadComplete={(assetpath) => {
-                    if (assetpath) {
-                      handleImageUpload(assetpath, 'avatar');
-                      businessData.profile.avatar = assetpath;
-                    }
-=======
                 <input
                   type="file"
                   accept="image/*"
                   onChange={(e) => {
                     const file = e.target.files?.[0];
                     if (file) handleImageSelect(file, "avatar");
->>>>>>> 49c44a62
                   }}
                   className="hidden"
                   id="avatar-input"
@@ -435,31 +415,12 @@
               {/* Banner Image */}
               <div>
                 <h3 className="text-sm font-medium mb-2">Banner Image</h3>
-<<<<<<< HEAD
-                <ImageUploadButton
-                  businessId={businessData.profile.id} // Changed from _id to profile.id
-                  category="banner"
-                  label="Upload Banner"
-                  showPreview={true}
-                  currentImage={
-                    businessData.profile.banner
-                      ? `${ASSET_BASE_URL}/${businessData.profile.banner}`
-                      : undefined
-                  }
-                  multiple={false}
-                  onUploadComplete={(assetpath) => {
-                    if (assetpath) {
-                      handleImageUpload(assetpath, 'avatar');
-                      businessData.profile.avatar = assetpath;
-                    }
-=======
                 <input
                   type="file"
                   accept="image/*"
                   onChange={(e) => {
                     const file = e.target.files?.[0];
                     if (file) handleImageSelect(file, "banner");
->>>>>>> 49c44a62
                   }}
                   className="hidden"
                   id="banner-input"
