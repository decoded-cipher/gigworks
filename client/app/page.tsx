--- conflicted
+++ resolved
@@ -3,13 +3,8 @@
 import React, { useState, useEffect } from "react";
 import Image from "next/image";
 import Link from "next/link";
-<<<<<<< HEAD
-import { Menu, X } from 'lucide-react';
-import gigworks from "../public/gigworks.svg";
-=======
 import { Menu, X } from "lucide-react";
 import gigworks from "../public/assets/media/gigworks.svg";
->>>>>>> 04f89130
 import LoginPopup from "./components/loginpopup";
 import man from "../public/assets/media/man.svg";
 import whatsapp from "../public/assets/media/whatsapp.png";
@@ -64,16 +59,9 @@
 
   const handleJoinClick = () => {
     if (!isLoggedIn()) {
-<<<<<<< HEAD
-      setRedirectPath('/profile');
-=======
->>>>>>> 04f89130
       setIsLoginPopupOpen(true);
       setRedirectPath('/signup');
     } else {
-<<<<<<< HEAD
-      router.push('/profile');
-=======
       // check if the profile in local storage is empty or not
       const profile = localStorage.getItem('profile');
       if (profile) {
@@ -84,16 +72,11 @@
         // redirect to the signup page
         router.push('/signup');
       }
->>>>>>> 04f89130
     }
   };
 
   const handlePartnerClick = async () => {
     if (!isLoggedIn()) {
-<<<<<<< HEAD
-      setRedirectPath('/partnerProfile');
-=======
->>>>>>> 04f89130
       setIsLoginPopupOpen(true);
       setRedirectPath('/partnerSignup/1');
       return;
@@ -104,13 +87,6 @@
       if (response.data) {
         router.push('/partnerProfile');
       } else {
-<<<<<<< HEAD
-        router.push('/signup');
-      }
-    } catch (error) {
-      console.error('Error checking partner status:', error);
-      router.push('/signup');
-=======
         // If no partner profile, redirect to partner signup
         router.push('/partnerSignup/1');
       }
@@ -118,7 +94,6 @@
       console.error('Error checking partner status:', error);
       // If error occurs, redirect to partner signup
       router.push('/partnerSignup/1');
->>>>>>> 04f89130
     }
   };
 
