"use client";

import React, { useState, useEffect } from "react";
import Image from "next/image";
import Link from "next/link";
import { Menu, X } from "lucide-react";
import gigworks from "../public/gigworks.svg";
import LoginPopup from "./components/loginpopup";
import man from "../public/man.svg";
import whatsapp from "../public/whatsapp.png";
import { ContactForm } from "./components/ContactForm";
import { SearchSection } from "./components/SearchSection";
import AnimatedGridPattern from "./components/ui/AnimatedGridPattern";
import FeatureCardsWithImage from "./components/features";
import MissionSwiper from "./components/swiperMission";
import { NumberTicker } from "./components/ui/AnimatedNumberTicket";
import { FooterSection } from "./components/FooterSection";
import ScrollToTopButton from "./components/ScrollToTop";

export default function GigWorkLandingPage() {
  const [isScrolled, setIsScrolled] = useState(false);
  const [isMobileMenuOpen, setIsMobileMenuOpen] = useState(false);
  const [isLoginPopupOpen, setIsLoginPopupOpen] = useState(false);

  useEffect(() => {
    const handleScroll = () => {
      const headerHeight = 200;
      setIsScrolled(window.scrollY > headerHeight);
    };

    window.addEventListener("scroll", handleScroll);
    return () => window.removeEventListener("scroll", handleScroll);
  }, []);

<<<<<<< HEAD


=======
>>>>>>> dcc200c1
  const features = [
    {
      title: "Ease of Access",
      description:
        "Access all the information you need quickly and efficiently through our user-friendly interface, designed with simplicity in mind.",
    },
    {
      title: "Local Focus",
      description:
        "Get detailed insights and information specific to your local area, helping you make better-informed decisions for your community.",
    },
    {
      title: "Comprehensive Listings",
      description:
        "Browse through our extensive database of listings, covering everything you need with detailed and up-to-date information.",
    },
    {
      title: "Reliable Information",
      description:
        "Trust in our verified and regularly updated information, ensuring you always have access to accurate and dependable data.",
    },
  ];
  const App = () => {
    const [isLoginPopupOpen, setIsLoginPopupOpen] = useState(false);
  };
  return (
    <div className=" min-h-screen bg-black font-circular text-white overflow-x-hidden">
      {/* Navbar */}
      <nav
<<<<<<< HEAD
        className={`fixed top-0 left-0 right-0 z-30 py-2 transition-all duration-300 ${isScrolled ? "bg-black backdrop-blur-sm" : "bg-navbg"
          }`}
=======
        className={`fixed top-0 left-0 right-0 z-30 py-2 transition-all duration-300 ${
          isScrolled ? "bg-black backdrop-blur-sm" : "bg-navbg"
        }`}
>>>>>>> dcc200c1
      >
        <div className="mx-auto max-w-7xl px-4 py-4 ">
          <div className="flex items-center justify-between">
            {/* Logo */}
            <div className="flex items-center">
              <Image
                src={gigworks}
                alt="GigWork Logo"
                width={40}
                height={40}
                className="w-28 md:w-40"
              />
            </div>

            {/* Desktop Navigation */}
            <div className="hidden lg:flex items-center space-x-8">
              {isScrolled ? (
                // Scrolled menu items
                <div className="flex items-center space-x-8">
                  <Link
                    href="#"
                    className="text-white hover:text-green-500 transition"
                  >
                    Home
                  </Link>
                  <Link
                    href="#"
                    className="text-white hover:text-green-500 transition"
                  >
                    About Us
                  </Link>
                  <Link
                    href="#"
                    className="text-white hover:text-green-500 transition"
                  >
                    Blog
                  </Link>
                  <Link
                    href="#"
                    className="text-white hover:text-green-500 transition"
                  >
                    Partner
                  </Link>
                  <Link
                    href="#contact"
                    className="text-white hover:text-green-500 transition"
                  >
                    Contact
                  </Link>
                </div>
              ) : (
                // Initial menu items
                <div className="flex items-center space-x-8">
                  <SearchSection />
                  {/* <button
                onClick={() => setIsLoginPopupOpen(true)}
                className="border border-green-500 hover:bg-green-500 text-xl font-medium bg-tertiary text-white px-4 py-2 h-14 rounded-md transition duration-300 whitespace-nowrap"
              >
                Login
              </button> */}
<<<<<<< HEAD
                  <button className="border border-green-500 hover:bg-green-500 text-xl font-medium bg-tertiary text-white px-4 py-2 h-14 rounded-md transition duration-300 whitespace-nowrap" onClick={() => setIsLoginPopupOpen(true)}> Login</button>
                  <LoginPopup isOpen={isLoginPopupOpen} onClose={() => setIsLoginPopupOpen(false)} />

                </div>
              )}
            </div>

=======
                  <button
                    className="border border-green-500 hover:bg-green-500 text-xl font-medium bg-tertiary text-white px-4 py-2 h-14 rounded-md transition duration-300 whitespace-nowrap"
                    onClick={() => setIsLoginPopupOpen(true)}
                  >
                    {" "}
                    Login
                  </button>
                  <LoginPopup
                    isOpen={isLoginPopupOpen}
                    onClose={() => setIsLoginPopupOpen(false)}
                  />
                </div>
              )}
            </div>

>>>>>>> dcc200c1
            {/* Mobile Menu Button */}
            <div className="lg:hidden">
              <button
                onClick={() => setIsMobileMenuOpen(!isMobileMenuOpen)}
                className="text-white hover:text-green-500 transition"
              >
                {isMobileMenuOpen ? <X size={24} /> : <Menu size={24} />}
              </button>
            </div>
          </div>

          {/* Mobile Menu */}
          {isMobileMenuOpen && (
            <div className="lg:hidden mt-4 pb-4">
<<<<<<< HEAD
              {isScrolled ? (
                // Scrolled mobile menu items
                <div className="flex flex-col space-y-4">
                  <Link
                    href="#"
                    className="text-white hover:text-green-500 transition"
                  >
                    Home
                  </Link>
                  <Link
                    href="#"
                    className="text-white hover:text-green-500 transition"
                  >
                    About Us
                  </Link>
                  <Link
                    href="#"
                    className="text-white hover:text-green-500 transition"
                  >
                    Blog
                  </Link>
                  <Link
                    href="#"
                    className="text-white hover:text-green-500 transition"
                  >
                    Partner
                  </Link>
                  <Link
                    href="#contact"
                    className="text-white hover:text-green-500 transition"
                  >
                    Contact
                  </Link>
                </div>
              ) : (
                // Initial mobile menu items
                <div className="hidden md:block flex flex-col space-y-4">
                  <div className="w-full">
                    <SearchSection />
                  </div>
                  <button className="w-full border border-green-500 hover:bg-green-500 text-lg font-medium bg-tertiary text-white px-4 py-2 rounded-md transition duration-300">
                    Login
                  </button>
                </div>
              )}
=======
              <div className="flex flex-col space-y-4">
                <Link
                  href="#"
                  className="text-white hover:text-green-500 transition"
                >
                  Home
                </Link>
                <Link
                  href="#"
                  className="text-white hover:text-green-500 transition"
                >
                  About Us
                </Link>
                <Link
                  href="#"
                  className="text-white hover:text-green-500 transition"
                >
                  Blog
                </Link>
                <Link
                  href="#"
                  className="text-white hover:text-green-500 transition"
                >
                  Partner
                </Link>
                <Link
                  href="#contact"
                  className="text-white hover:text-green-500 transition"
                >
                  Contact
                </Link>
              </div>
>>>>>>> dcc200c1
            </div>
          )}
        </div>
      </nav>
<<<<<<< HEAD


=======
>>>>>>> dcc200c1

      {/* ------------------------------------------------------------------------------------------------------------------------------------------------------------------------------ */}
      <ScrollToTopButton />
      {/* Main Content with padding for fixed navbar */}
      <div className="pt-20">
        <div className="relative">
          {/* Animated Background */}
          <AnimatedGridPattern className="absolute inset-0 w-full max-h-screen z-10 opacity-80" />

          {/* Hero Section */}
          <section className="container mx-auto md:px-16 py-16 flex h-screen flex-col md:flex-row items-center relative z-10 px-4">
            <div className="lg:w-1/2 mb-8 lg:mb-0 xl:pl-16">
              <div className="lg:hidden block mb-[67px]">
                <SearchSection />
              </div>
              <h1 className="text-3xl lg:text-7xl font-bold mb-4">
                Take Your Business to the Next Level with <br></br>
                <div className="mt-2">
                  <span className="text-green-500 md:text-7xl ">WhatsApp!</span>
                </div>
              </h1>
              <p className="text-gray-400 mb-2 font-light text-justify">
                Connect, communicate, and grow your business with WhatsApp—on a
                platform your customers already love.
              </p>
              <div className="flex flex-col space-y-4 lg:flex-row lg:space-y-0 lg:space-x-4 pt-8 ">
                <button className="hidden lg:block w-full lg:w-[204px] bg-tertiary hover:bg-green-500 text-white px-8 py-3 lg:py-2 rounded-md  transition duration-300">
                  <span className="text-base lg:text-2xl font-bold flex items-center justify-center">
                    Explore <span className="ml-4">→</span>
                  </span>
                </button>

                <button className="lg:hidden h-[60px] w-full md:w-auto bg-tertiary hover:bg-green-600 text-white px-6 py-3 md:py-2 rounded-md transition duration-300" onClick={() => setIsLoginPopupOpen(true)}>
                  <span className="text-base md:text-2xl font-bold flex items-center justify-center">
                    Sign up
                  </span>
                </button>
                <LoginPopup isOpen={isLoginPopupOpen} onClose={() => setIsLoginPopupOpen(false)} />

<<<<<<< HEAD

=======
>>>>>>> dcc200c1
                <button className="w-full lg:w-[204px] h-[60px] border border-grn text-white hover:bg-tertiary  px-4 py-3 md:px-8 md:py-4 rounded-md transition duration-300">
                  <div className="flex items-center justify-center">
                    <span className="text-base md:text-2xl font-bold">
                      WhatsApp
                    </span>
                    <div className="ml-2 scale-75 md:scale-100">
                      <svg
                        xmlns="http://www.w3.org/2000/svg"
                        width="3em"
                        height="2em"
                        viewBox="0 0 256 258"
                      >
                        <defs>
                          <linearGradient
                            id="logosWhatsappIcon0"
                            x1="50%"
                            x2="50%"
                            y1="100%"
                            y2="0%"
                          >
                            <stop offset="0%" stopColor="#1faf38" />
                            <stop offset="100%" stopColor="#60d669" />
                          </linearGradient>
                          <linearGradient
                            id="logosWhatsappIcon1"
                            x1="50%"
                            x2="50%"
                            y1="100%"
                            y2="0%"
                          >
                            <stop offset="0%" stopColor="#f9f9f9" />
                            <stop offset="100%" stopColor="#fff" />
                          </linearGradient>
                        </defs>
                        <path
                          fill="url(#logosWhatsappIcon0)"
                          d="M5.463 127.456c-.006 21.677 5.658 42.843 16.428 61.499L4.433 252.697l65.232-17.104a123 123 0 0 0 58.8 14.97h.054c67.815 0 123.018-55.183 123.047-123.01c.013-32.867-12.775-63.773-36.009-87.025c-23.23-23.25-54.125-36.061-87.043-36.076c-67.823 0-123.022 55.18-123.05 123.004"
                        />
                        <path
                          fill="url(#logosWhatsappIcon1)"
                          d="M1.07 127.416c-.007 22.457 5.86 44.38 17.014 63.704L0 257.147l67.571-17.717c18.618 10.151 39.58 15.503 60.91 15.511h.055c70.248 0 127.434-57.168 127.464-127.423c.012-34.048-13.236-66.065-37.3-90.15C194.633 13.286 162.633.014 128.536 0C58.276 0 1.099 57.16 1.071 127.416m40.24 60.376l-2.523-4.005c-10.606-16.864-16.204-36.352-16.196-56.363C22.614 69.029 70.138 21.52 128.576 21.52c28.3.012 54.896 11.044 74.9 31.06c20.003 20.018 31.01 46.628 31.003 74.93c-.026 58.395-47.551 105.91-105.943 105.91h-.042c-19.013-.01-37.66-5.116-53.922-14.765l-3.87-2.295l-40.098 10.513z"
                        />
                        <path
                          fill="#fff"
                          d="M96.678 74.148c-2.386-5.303-4.897-5.41-7.166-5.503c-1.858-.08-3.982-.074-6.104-.074c-2.124 0-5.575.799-8.492 3.984c-2.92 3.188-11.148 10.892-11.148 26.561s11.413 30.813 13.004 32.94c1.593 2.123 22.033 35.307 54.405 48.073c26.904 10.609 32.379 8.499 38.218 7.967c5.84-.53 18.844-7.702 21.497-15.139c2.655-7.436 2.655-13.81 1.859-15.142c-.796-1.327-2.92-2.124-6.105-3.716s-18.844-9.298-21.763-10.361c-2.92-1.062-5.043-1.592-7.167 1.597c-2.124 3.184-8.223 10.356-10.082 12.48c-1.857 2.129-3.716 2.394-6.9.801c-3.187-1.598-13.444-4.957-25.613-15.806c-9.468-8.442-15.86-18.867-17.718-22.056c-1.858-3.184-.199-4.91 1.398-6.497c1.431-1.427 3.186-3.719 4.78-5.578c1.588-1.86 2.118-3.187 3.18-5.311c1.063-2.126.531-3.986-.264-5.579c-.798-1.593-6.987-17.343-9.819-23.64"
                        />
                      </svg>
                    </div>
                  </div>
                </button>
              </div>
            </div>
            <div className="-z-10 hidden lg:block">
              <div className="hidden lg:block absolute top-1/2 md:right-20 -z-10 right-2/3 transform translate-x-1/2 -translate-y-1/3">
                <div className="bg-man rounded-full bg-gradient-to-b from-grn to-black mt-56  -z-10 ">
                  {" "}
                </div>
              </div>
              {/* happy div */}
              <div className="relative">
                <div className="hidden xl:block  absolute -top-3/4 right-[31%] translate-y-full mt-[23rem]">
                  <div className="flex flex-row justify-start h-full bg-white rounded-md shadow-lg w-[350px] h-[100px] mt-20 p-3">
                    <svg
                      xmlns="http://www.w3.org/2000/svg"
                      className="m-3"
                      width="60"
                      height="60"
                      viewBox="0 0 60 60"
                      fill="none"
                    >
                      <g clipPath="url(#clip0_218_79)">
                        <path
                          fillRule="evenodd"
                          clipRule="evenodd"
                          d="M29.9443 6.42864C28.1527 6.39629 26.3723 6.71755 24.7051 7.37405C23.0378 8.03054 21.5163 9.00938 20.2278 10.2545C18.9392 11.4997 17.9089 12.9868 17.1957 14.6306C16.4825 16.2744 16.1004 18.0427 16.0714 19.8344V38.5715C16.0714 39.7081 15.6199 40.7982 14.8162 41.602C14.0124 42.4057 12.9224 42.8572 11.7857 42.8572H6.42857C4.72361 42.8572 3.08848 42.1799 1.88288 40.9743C0.677294 39.7687 0 38.1336 0 36.4286L0 27.8572C0 26.1523 0.677294 24.5171 1.88288 23.3115C3.08848 22.1059 4.72361 21.4286 6.42857 21.4286H9.64286V19.7572C9.68196 17.1232 10.2396 14.5227 11.2838 12.1042C12.3281 9.68565 13.8385 7.49655 15.7289 5.66187C17.6193 3.8272 19.8526 2.38288 22.3013 1.41142C24.7499 0.439959 27.366 -0.0396203 30 7.2164e-05C32.634 -0.0396203 35.2501 0.439959 37.6987 1.41142C40.1474 2.38288 42.3807 3.8272 44.2711 5.66187C46.1614 7.49655 47.6719 9.68565 48.7162 12.1042C49.7604 14.5227 50.318 17.1232 50.3571 19.7572V21.4286H53.5714C55.2764 21.4286 56.9115 22.1059 58.1171 23.3115C59.3227 24.5171 60 26.1523 60 27.8572V36.4286C60 38.1336 59.3227 39.7687 58.1171 40.9743C56.9115 42.1799 55.2764 42.8572 53.5714 42.8572H50.3571V45.0001C50.3577 47.8962 49.2919 50.6911 47.3631 52.8515C45.4343 55.0119 42.7776 56.3865 39.9 56.7129C39.3412 57.7107 38.5263 58.5413 37.5394 59.1191C36.5525 59.697 35.4293 60.0011 34.2857 60.0001H27.8571C26.1522 60.0001 24.517 59.3228 23.3115 58.1172C22.1059 56.9116 21.4286 55.2765 21.4286 53.5715C21.4286 51.8665 22.1059 50.2314 23.3115 49.0258C24.517 47.8202 26.1522 47.1429 27.8571 47.1429H34.2857C36.6086 47.1429 38.6443 48.3729 39.7714 50.2201C40.9527 49.9486 42.007 49.2845 42.762 48.3364C43.5171 47.3883 43.9283 46.2121 43.9286 45.0001V19.8301C43.8992 18.0292 43.5131 16.252 42.7927 14.6013C42.0723 12.9506 41.0318 11.459 39.7314 10.2128C38.431 8.96661 36.8966 7.99055 35.2167 7.34102C33.5368 6.69149 31.7448 6.38139 29.9443 6.42864Z"
                          fill="#1E1E1E"
                        />
                      </g>
                      <defs>
                        <clipPath id="clip0_218_79">
                          <rect width="60" height="60" fill="white" />
                        </clipPath>
                      </defs>
                    </svg>
                    <h2 className="text-2xl font-bold mt-2 ml-3">
                      <span className="text-4xl  text-black">1000+</span>
                      <br />
                      <span className="font-light text-gray-500">
                        Happy Customers
                      </span>
                    </h2>
                  </div>
                </div>
              </div>
              <div className="hidden lg:block absolute lg:right-px xl:right-5 xl:mr-10 md:mt-48 z-10 ">
                <svg
                  xmlns="http://www.w3.org/2000/svg"
                  width="10em"
                  height="10em"
                  viewBox="0 0 256 258"
                >
                  <defs>
                    <linearGradient
                      id="logosWhatsappIcon0"
                      x1="50%"
                      x2="50%"
                      y1="100%"
                      y2="0%"
                    >
                      <stop offset="0%" stopColor="#1faf38" />
                      <stop offset="100%" stopColor="#60d669" />
                    </linearGradient>
                    <linearGradient
                      id="logosWhatsappIcon1"
                      x1="50%"
                      x2="50%"
                      y1="100%"
                      y2="0%"
                    >
                      <stop offset="0%" stopColor="#f9f9f9" />
                      <stop offset="100%" stopColor="#fff" />
                    </linearGradient>
                  </defs>
                  <path
                    fill="url(#logosWhatsappIcon0)"
                    d="M5.463 127.456c-.006 21.677 5.658 42.843 16.428 61.499L4.433 252.697l65.232-17.104a123 123 0 0 0 58.8 14.97h.054c67.815 0 123.018-55.183 123.047-123.01c.013-32.867-12.775-63.773-36.009-87.025c-23.23-23.25-54.125-36.061-87.043-36.076c-67.823 0-123.022 55.18-123.05 123.004"
                  />
                  <path
                    fill="url(#logosWhatsappIcon1)"
                    d="M1.07 127.416c-.007 22.457 5.86 44.38 17.014 63.704L0 257.147l67.571-17.717c18.618 10.151 39.58 15.503 60.91 15.511h.055c70.248 0 127.434-57.168 127.464-127.423c.012-34.048-13.236-66.065-37.3-90.15C194.633 13.286 162.633.014 128.536 0C58.276 0 1.099 57.16 1.071 127.416m40.24 60.376l-2.523-4.005c-10.606-16.864-16.204-36.352-16.196-56.363C22.614 69.029 70.138 21.52 128.576 21.52c28.3.012 54.896 11.044 74.9 31.06c20.003 20.018 31.01 46.628 31.003 74.93c-.026 58.395-47.551 105.91-105.943 105.91h-.042c-19.013-.01-37.66-5.116-53.922-14.765l-3.87-2.295l-40.098 10.513z"
                  />
                  <path
                    fill="#fff"
                    d="M96.678 74.148c-2.386-5.303-4.897-5.41-7.166-5.503c-1.858-.08-3.982-.074-6.104-.074c-2.124 0-5.575.799-8.492 3.984c-2.92 3.188-11.148 10.892-11.148 26.561s11.413 30.813 13.004 32.94c1.593 2.123 22.033 35.307 54.405 48.073c26.904 10.609 32.379 8.499 38.218 7.967c5.84-.53 18.844-7.702 21.497-15.139c2.655-7.436 2.655-13.81 1.859-15.142c-.796-1.327-2.92-2.124-6.105-3.716s-18.844-9.298-21.763-10.361c-2.92-1.062-5.043-1.592-7.167 1.597c-2.124 3.184-8.223 10.356-10.082 12.48c-1.857 2.129-3.716 2.394-6.9.801c-3.187-1.598-13.444-4.957-25.613-15.806c-9.468-8.442-15.86-18.867-17.718-22.056c-1.858-3.184-.199-4.91 1.398-6.497c1.431-1.427 3.186-3.719 4.78-5.578c1.588-1.86 2.118-3.187 3.18-5.311c1.063-2.126.531-3.986-.264-5.579c-.798-1.593-6.987-17.343-9.819-23.64"
                  />
                </svg>
              </div>
              <Image src={man} alt="" className="man md:mt-24 z-10" />
            </div>
          </section>
        </div>
      </div>
      {/* -------------------------------------------------------------------------------------------------------------------------------------------------------------------- */}
      {/* Features */}
      <section className="hidden md:block bg-green-600/85 md:relative z-20">
        <section className="bg-green-600 lg:py-8 md:py-5 relative z-50 -skew-y-[2deg]">
          <div className="container mx-auto px-40 flex justify-between md:space-x-4">
            <div className="text-center text-2xl font-bold text-white flex items-center">
              <span className="mr-2">•</span> Customer engagement
            </div>
            <div className="text-center text-2xl font-bold text-white flex items-center">
              <span className="mr-2">•</span> Elevate business
            </div>
            <div className="text-center text-2xl font-bold text-white flex items-center">
              <span className="mr-2">•</span> Boost business
            </div>
          </div>
        </section>
      </section>
      <section className="bg-white  relative z-10">
        {/* About GigWork */}
        <section className=" container mx-auto px-4 py-16 flex flex-col items-center justify-center">
          <h2 className="text-4xl text-center text-black font-bold mb-2 ">
            Get to Know<span className="text-green-600"> GigWork</span>
          </h2>
          <hr className="w-1/4 mb-4 h-1 border-0 opacity-100 bg-gradient-to-l from-transparent to-green-500 rounded-lg" />
          <p className="text-black mb-8 lg:px-52 text-center text-xl ">
            Welcome to <span className="text-green-600 font-bold">GigWork</span>
            , the ultimate online business directory accessible through
            WhatsApp. We are dedicated to connecting local businesses with
            customers in the most efficient way possible. Our platform is
            designed to make discovering services, products, and businesses in
            your area easier than ever.
          </p>
          <h2 className="text-4xl text-black font-bold mb-2 text-center ">
            Clients{" "}
            <span className="text-white bg-green-600 pr-3">Onboarded</span>
          </h2>
          <NumberTicker value={1005} />
          <div className="flex justify-center">
            <MissionSwiper />
          </div>
        </section>

        {/* Why Choose Us */}
        <section className="container bg-white mx-auto px-4 relative z-0">
          <h2 className="text-3xl font-bold mb-20 text-center text-black">
            Why <span className="text-green-600">Choose Us?</span>
          </h2>
          {/* Features Card Section */}
          <div className="flex justify-center bottom-0">
            <FeatureCardsWithImage />
          </div>
        </section>
      </section>

      {/* Join Community */}
      <section className="bg-black py-16 relative z-10">
        <div className="container mx-auto px-4 text-center">
          <h2 className="text-3xl font-bold mb-8">
            Join Our <span className="text-green-600">Community</span>
          </h2>
          <p className="text-white text-xl mb-8 lg:px-52">
            Are you a business owner? Join our growing directory to reach new
            customers and expand your presence in the local market. Whether
            you&apos;re a small business just starting out or a well-established
            enterprise, Gig Work offers the tools you need to succeed.
          </p>
          <div className="flex justify-center space-x-4">
            <button className="bg-tertiary hover:bg-green-500 text-white px-6 py-2 rounded-md transition duration-300">
              Join with us
            </button>
            <button className="border border-green-500 text-white hover:bg-green-600 px-6 py-2 rounded-md transition duration-300">
              Partner with us
            </button>
          </div>
        </div>
      </section>

      {/* Contact Us */}
      <section className="bg-cbg w-full">
        <section
          id="contact"
          className="container bg-cbg mx-auto px-3 md:px-[42px] py-16 flex flex-col items-center"
        >
          <h2 className="text-3xl font-bold mb-8 ">
            Contact <span className="text-green-600">Us</span>
          </h2>
          <hr className="w-1/4 mb-4 h-1 border-0 opacity-100 bg-gradient-to-l from-transparent to-green-600 rounded-lg" />
          <p className="text-gray-100 mb-8 text-center">
            We&apos;re here to help! If you have any questions, concerns, or
            need assistance, please feel free to reach <br /> out to us using
            any of the methods below.
          </p>
          <div className="bg-white p-3 pb-12 md:p-5 flex flex-col md:flex-row gap-8 rounded-lg">
            <div className="md:w-1/2 bg-green-600 p-6 rounded-lg relative overflow-hidden">
              <h3 className="text-4xl font-bold mb-4">Contact Information</h3>
              <div className="space-y-7">
                <p className="text-1Xl">Say something to start a live chat!</p>
                <p className="flex text-xl items-center">
                  <svg
                    className="mb-2 mr-2"
                    xmlns="http://www.w3.org/2000/svg"
                    width="21"
                    height="18"
                    viewBox="0 0 21 18"
                    fill="none"
                  >
                    <path
                      d="M11.7501 4.99999C14.0284 4.99999 15.0001 5.89699 15.0001 7.99999H17.1668C17.1668 4.77499 15.2439 2.99999 11.7501 2.99999V4.99999ZM15.4573 10.443C15.2491 10.2683 14.9756 10.1752 14.6944 10.1832C14.4133 10.1912 14.1465 10.2998 13.9504 10.486L11.358 12.947C10.734 12.837 9.47948 12.476 8.18814 11.287C6.89681 10.094 6.50573 8.93299 6.38981 8.361L9.05373 5.96699C9.25567 5.78612 9.37346 5.53982 9.38215 5.2802C9.39085 5.02059 9.28977 4.76804 9.10031 4.57599L5.09739 0.512995C4.90786 0.320352 4.64443 0.203499 4.36306 0.187255C4.08169 0.17101 3.80454 0.256653 3.59048 0.425995L1.23964 2.28699C1.05235 2.46051 0.940556 2.69145 0.925476 2.93599C0.909226 3.18599 0.599393 9.108 5.57406 13.702C9.91389 17.707 15.3501 18 16.8472 18C17.0661 18 17.2004 17.994 17.2361 17.992C17.501 17.9783 17.7511 17.8747 17.9381 17.701L19.9531 15.53C20.1367 15.3325 20.2297 15.0768 20.2123 14.817C20.1949 14.5573 20.0685 14.3141 19.86 14.139L15.4573 10.443Z"
                      fill="white"
                    />
                  </svg>
                  +1234 5678 910
                </p>
                <p className="flex items-center text-xl">
                  <svg
                    className="w-6 h-6 text-white mr-2"
                    aria-hidden="true"
                    xmlns="http://www.w3.org/2000/svg"
                    width="24"
                    height="24"
                    fill="currentColor"
                    viewBox="0 0 24 24"
                  >
                    <path d="M2.038 5.61A2.01 2.01 0 0 0 2 6v12a2 2 0 0 0 2 2h16a2 2 0 0 0 2-2V6c0-.12-.01-.238-.03-.352l-.866.65-7.89 6.032a2 2 0 0 1-2.429 0L2.884 6.288l-.846-.677Z" />
                    <path d="M20.677 4.117A1.996 1.996 0 0 0 20 4H4c-.225 0-.44.037-.642.105l.758.607L12 10.742 19.9 4.7l.777-.583Z" />
                  </svg>
                  hello@gigwork.co.in
                </p>
                <p className="flex items-center text-xl">
                  <svg
                    xmlns="http://www.w3.org/2000/svg"
                    className="mr-2  "
                    width="24"
                    height="24"
                    viewBox="0 0 24 24"
                    fill="none"
                  >
                    <path
                      d="M12 1.5C9.81276 1.50258 7.71584 2.3726 6.16923 3.91922C4.62261 5.46584 3.75259 7.56276 3.75001 9.75C3.74739 11.5374 4.33124 13.2763 5.41201 14.7C5.41201 14.7 5.63701 14.9963 5.67376 15.039L12 22.5L18.3293 15.0353C18.3623 14.9955 18.588 14.7 18.588 14.7L18.5888 14.6978C19.669 13.2747 20.2526 11.5366 20.25 9.75C20.2474 7.56276 19.3774 5.46584 17.8308 3.91922C16.2842 2.3726 14.1873 1.50258 12 1.5ZM12 12.75C11.4067 12.75 10.8266 12.5741 10.3333 12.2444C9.83995 11.9148 9.45543 11.4462 9.22837 10.8981C9.00131 10.3499 8.9419 9.74667 9.05765 9.16473C9.17341 8.58279 9.45913 8.04824 9.87869 7.62868C10.2982 7.20912 10.8328 6.9234 11.4147 6.80764C11.9967 6.69189 12.5999 6.7513 13.1481 6.97836C13.6962 7.20542 14.1648 7.58994 14.4944 8.08329C14.8241 8.57664 15 9.15666 15 9.75C14.999 10.5453 14.6826 11.3078 14.1202 11.8702C13.5578 12.4326 12.7954 12.749 12 12.75Z"
                      fill="white"
                    />
                  </svg>
                  102 Street 2714 Don
                </p>
                <section className="hidden md:block space-y-8">
                  <h1 className="text-center font-medium text-xl">
                    Business Hours
                  </h1>
                  <p className="text-center font-light text-sm">
                    Our business hours are 9 to 5 on weekdays. We&apos;re happy
                    to respond to all inquiries within 24 hours.
                  </p>
                  <h1 className="text-center font-medium text-xl">Visit Us</h1>
                  <p className="text-center font-light text-sm">
                    If you prefer face-to-face communication, feel free to visit
                    us at our office during business hours. We&apos;d love to
                    meet you and discuss how we can help your business grow.
                  </p>
                  <div className="flex justify-center">
                    <button className="text-white text-xl font-medium underline text-center px-4 py-2 flex justify-center rounded-md transition duration-300">
                      Find Us{" "}
                      <svg
                        xmlns="http://www.w3.org/2000/svg"
                        width="1em"
                        height="1em"
                        viewBox="0 0 24 24"
                      >
                        <path
                          fill="currentColor"
                          d="m16.289 7.208l-9.766 9.746q-.14.14-.344.13q-.204-.009-.345-.15t-.14-.334t.14-.334L15.582 6.5H6.789q-.213 0-.357-.144t-.143-.357t.143-.356t.357-.143h9.692q.343 0 .575.232t.233.576V16q0 .213-.145.356t-.356.144t-.356-.144t-.144-.356z"
                        />
                      </svg>
                    </button>
                  </div>
                </section>
                <div className="absolute -bottom-16 -right-16 w-44 h-44  bg-white/20 rounded-full"></div>
                <div className="absolute bottom-14 right-14 w-16 h-16 bg-white/10 rounded-full"></div>
              </div>
            </div>
            <div className="md:w-1/2">
              <ContactForm />
            </div>
          </div>
        </section>
      </section>
      {/* Footer */}
      <section>
        <FooterSection />
      </section>
<<<<<<< HEAD


=======
>>>>>>> dcc200c1
    </div>
  );
}<|MERGE_RESOLUTION|>--- conflicted
+++ resolved
@@ -32,11 +32,6 @@
     return () => window.removeEventListener("scroll", handleScroll);
   }, []);
 
-<<<<<<< HEAD
-
-
-=======
->>>>>>> dcc200c1
   const features = [
     {
       title: "Ease of Access",
@@ -59,21 +54,20 @@
         "Trust in our verified and regularly updated information, ensuring you always have access to accurate and dependable data.",
     },
   ];
-  const App = () => {
-    const [isLoginPopupOpen, setIsLoginPopupOpen] = useState(false);
-  };
+
   return (
     <div className=" min-h-screen bg-black font-circular text-white overflow-x-hidden">
+      {/* Single LoginPopup instance at the root level */}
+      <LoginPopup
+        isOpen={isLoginPopupOpen}
+        onClose={() => setIsLoginPopupOpen(false)}
+      />
+
       {/* Navbar */}
       <nav
-<<<<<<< HEAD
-        className={`fixed top-0 left-0 right-0 z-30 py-2 transition-all duration-300 ${isScrolled ? "bg-black backdrop-blur-sm" : "bg-navbg"
-          }`}
-=======
         className={`fixed top-0 left-0 right-0 z-30 py-2 transition-all duration-300 ${
           isScrolled ? "bg-black backdrop-blur-sm" : "bg-navbg"
         }`}
->>>>>>> dcc200c1
       >
         <div className="mx-auto max-w-7xl px-4 py-4 ">
           <div className="flex items-center justify-between">
@@ -128,37 +122,16 @@
                 // Initial menu items
                 <div className="flex items-center space-x-8">
                   <SearchSection />
-                  {/* <button
-                onClick={() => setIsLoginPopupOpen(true)}
-                className="border border-green-500 hover:bg-green-500 text-xl font-medium bg-tertiary text-white px-4 py-2 h-14 rounded-md transition duration-300 whitespace-nowrap"
-              >
-                Login
-              </button> */}
-<<<<<<< HEAD
-                  <button className="border border-green-500 hover:bg-green-500 text-xl font-medium bg-tertiary text-white px-4 py-2 h-14 rounded-md transition duration-300 whitespace-nowrap" onClick={() => setIsLoginPopupOpen(true)}> Login</button>
-                  <LoginPopup isOpen={isLoginPopupOpen} onClose={() => setIsLoginPopupOpen(false)} />
-
-                </div>
-              )}
-            </div>
-
-=======
                   <button
                     className="border border-green-500 hover:bg-green-500 text-xl font-medium bg-tertiary text-white px-4 py-2 h-14 rounded-md transition duration-300 whitespace-nowrap"
                     onClick={() => setIsLoginPopupOpen(true)}
                   >
-                    {" "}
                     Login
                   </button>
-                  <LoginPopup
-                    isOpen={isLoginPopupOpen}
-                    onClose={() => setIsLoginPopupOpen(false)}
-                  />
                 </div>
               )}
             </div>
 
->>>>>>> dcc200c1
             {/* Mobile Menu Button */}
             <div className="lg:hidden">
               <button
@@ -173,53 +146,6 @@
           {/* Mobile Menu */}
           {isMobileMenuOpen && (
             <div className="lg:hidden mt-4 pb-4">
-<<<<<<< HEAD
-              {isScrolled ? (
-                // Scrolled mobile menu items
-                <div className="flex flex-col space-y-4">
-                  <Link
-                    href="#"
-                    className="text-white hover:text-green-500 transition"
-                  >
-                    Home
-                  </Link>
-                  <Link
-                    href="#"
-                    className="text-white hover:text-green-500 transition"
-                  >
-                    About Us
-                  </Link>
-                  <Link
-                    href="#"
-                    className="text-white hover:text-green-500 transition"
-                  >
-                    Blog
-                  </Link>
-                  <Link
-                    href="#"
-                    className="text-white hover:text-green-500 transition"
-                  >
-                    Partner
-                  </Link>
-                  <Link
-                    href="#contact"
-                    className="text-white hover:text-green-500 transition"
-                  >
-                    Contact
-                  </Link>
-                </div>
-              ) : (
-                // Initial mobile menu items
-                <div className="hidden md:block flex flex-col space-y-4">
-                  <div className="w-full">
-                    <SearchSection />
-                  </div>
-                  <button className="w-full border border-green-500 hover:bg-green-500 text-lg font-medium bg-tertiary text-white px-4 py-2 rounded-md transition duration-300">
-                    Login
-                  </button>
-                </div>
-              )}
-=======
               <div className="flex flex-col space-y-4">
                 <Link
                   href="#"
@@ -252,16 +178,10 @@
                   Contact
                 </Link>
               </div>
->>>>>>> dcc200c1
             </div>
           )}
         </div>
       </nav>
-<<<<<<< HEAD
-
-
-=======
->>>>>>> dcc200c1
 
       {/* ------------------------------------------------------------------------------------------------------------------------------------------------------------------------------ */}
       <ScrollToTopButton />
@@ -299,12 +219,7 @@
                     Sign up
                   </span>
                 </button>
-                <LoginPopup isOpen={isLoginPopupOpen} onClose={() => setIsLoginPopupOpen(false)} />
-
-<<<<<<< HEAD
-
-=======
->>>>>>> dcc200c1
+
                 <button className="w-full lg:w-[204px] h-[60px] border border-grn text-white hover:bg-tertiary  px-4 py-3 md:px-8 md:py-4 rounded-md transition duration-300">
                   <div className="flex items-center justify-center">
                     <span className="text-base md:text-2xl font-bold">
@@ -636,11 +551,6 @@
       <section>
         <FooterSection />
       </section>
-<<<<<<< HEAD
-
-
-=======
->>>>>>> dcc200c1
     </div>
   );
 }