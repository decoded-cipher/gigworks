"use client";

import React, { useState, useEffect } from "react";
import Image from "next/image";
import Link from "next/link";
import { Menu, X } from "lucide-react";
import gigworks from "../public/gigworks.svg";
import LoginPopup from './components/loginpopup';
import man from "../public/man.svg";
import whatsapp from "../public/whatsapp.png";
import { ContactForm } from "./components/ContactForm";
import { SearchSection } from "./components/SearchSection";
import AnimatedGridPattern from "./components/ui/AnimatedGridPattern";
import FeatureCardsWithImage from "./components/features";
import MissionSwiper from "./components/swiperMission";
import { NumberTicker } from "./components/ui/AnimatedNumberTicket";
import { FooterSection } from "./components/FooterSection";
import ScrollToTopButton from "./components/ScrollToTop";

export default function GigWorkLandingPage() {
  const [isScrolled, setIsScrolled] = useState(false);
  const [isMobileMenuOpen, setIsMobileMenuOpen] = useState(false);
  const [isLoginPopupOpen, setIsLoginPopupOpen] = useState(false);

  useEffect(() => {
    const handleScroll = () => {
      const headerHeight = 200;
      setIsScrolled(window.scrollY > headerHeight);
    };

    window.addEventListener("scroll", handleScroll);
    return () => window.removeEventListener("scroll", handleScroll);
  }, []);

  

  const features = [
    {
      title: "Ease of Access",
      description:
        "Access all the information you need quickly and efficiently through our user-friendly interface, designed with simplicity in mind.",
    },
    {
      title: "Local Focus",
      description:
        "Get detailed insights and information specific to your local area, helping you make better-informed decisions for your community.",
    },
    {
      title: "Comprehensive Listings",
      description:
        "Browse through our extensive database of listings, covering everything you need with detailed and up-to-date information.",
    },
    {
      title: "Reliable Information",
      description:
        "Trust in our verified and regularly updated information, ensuring you always have access to accurate and dependable data.",
    },
  ];
  const App = () => {
    const [isLoginPopupOpen, setIsLoginPopupOpen] = useState(false);
  };
    return (
      <div className=" min-h-screen bg-black font-circular text-white overflow-x-hidden">
        {/* Navbar */}
        <nav
          className={`fixed top-0 left-0 right-0 z-30 py-2 transition-all duration-300 ${
            isScrolled ? "bg-black backdrop-blur-sm" : "bg-navbg"
          }`}
        >
          <div className="mx-auto max-w-7xl px-4 py-4 ">
            <div className="flex items-center justify-between">
              {/* Logo */}
              <div className="flex items-center">
                <Image
                  src={gigworks}
                  alt="GigWork Logo"
                  width={40}
                  height={40}
                  className="w-28 md:w-40"
                />
              </div>

              {/* Desktop Navigation */}
              <div className="hidden lg:flex items-center space-x-8">
                {isScrolled ? (
                  // Scrolled menu items
                  <div className="flex items-center space-x-8">
                    <Link
                      href="#"
                      className="text-white hover:text-green-500 transition"
                    >
                      Home
                    </Link>
                    <Link
                      href="#"
                      className="text-white hover:text-green-500 transition"
                    >
                      About Us
                    </Link>
                    <Link
                      href="#"
                      className="text-white hover:text-green-500 transition"
                    >
                      Blog
                    </Link>
                    <Link
                      href="#"
                      className="text-white hover:text-green-500 transition"
                    >
                      Partner
                    </Link>
                    <Link
                      href="#contact"
                      className="text-white hover:text-green-500 transition"
                    >
                      Contact
                    </Link>
                  </div>
                ) : (
                  // Initial menu items
                  <div className="flex items-center space-x-8">
                    <SearchSection />
                    {/* <button
                onClick={() => setIsLoginPopupOpen(true)}
                className="border border-green-500 hover:bg-green-500 text-xl font-medium bg-tertiary text-white px-4 py-2 h-14 rounded-md transition duration-300 whitespace-nowrap"
              >
                Login
              </button> */}
                  <button className="border border-green-500 hover:bg-green-500 text-xl font-medium bg-tertiary text-white px-4 py-2 h-14 rounded-md transition duration-300 whitespace-nowrap" onClick={() => setIsLoginPopupOpen(true)}> Login</button>
      <LoginPopup isOpen={isLoginPopupOpen} onClose={() => setIsLoginPopupOpen(false)} />
   
                  </div>
                )}
              </div>

               {/* Mobile Menu Button */}
            <div className="lg:hidden">
              <button
                onClick={() => setIsMobileMenuOpen(!isMobileMenuOpen)}
                className="text-white hover:text-green-500 transition"
              >
                {isMobileMenuOpen ? <X size={24} /> : <Menu size={24} />}
              </button>
            </div>
          </div>

            {/* Mobile Menu */}
            {isMobileMenuOpen && (
              <div className="lg:hidden mt-4 pb-4">
                {isScrolled ? (
                  // Scrolled mobile menu items
                  <div className="flex flex-col space-y-4">
                    <Link
                      href="#"
                      className="text-white hover:text-green-500 transition"
                    >
                      Home
                    </Link>
                    <Link
                      href="#"
                      className="text-white hover:text-green-500 transition"
                    >
                      About Us
                    </Link>
                    <Link
                      href="#"
                      className="text-white hover:text-green-500 transition"
                    >
                      Blog
                    </Link>
                    <Link
                      href="#"
                      className="text-white hover:text-green-500 transition"
                    >
                      Partner
                    </Link>
                    <Link
                      href="#contact"
                      className="text-white hover:text-green-500 transition"
                    >
                      Contact
                    </Link>
                  </div>
                ) : (
                  // Initial mobile menu items
                  <div className="hidden md:block flex flex-col space-y-4">
                    <div className="w-full">
                      <SearchSection />
                    </div>
                    <button className="w-full border border-green-500 hover:bg-green-500 text-lg font-medium bg-tertiary text-white px-4 py-2 rounded-md transition duration-300">
                      Login
                    </button>
                  </div>
                )}
              </div>
            )}
          </div>
        </nav>



        {/* ------------------------------------------------------------------------------------------------------------------------------------------------------------------------------ */}
            <ScrollToTopButton />
        {/* Main Content with padding for fixed navbar */}
        <div className="pt-20">
          <div className="relative">
            {/* Animated Background */}
            <AnimatedGridPattern className="absolute inset-0 w-full max-h-screen z-10 opacity-80" />

            {/* Hero Section */}
            <section className="container mx-auto md:px-16 py-16 flex h-screen flex-col md:flex-row items-center relative z-10 px-4">
              <div className="lg:w-1/2 mb-8 lg:mb-0 xl:pl-16">
                <div className="lg:hidden block mb-[67px]">
                  <SearchSection />
                </div>
                <h1 className="text-3xl lg:text-7xl font-bold mb-4">
                  Take Your Business to the Next Level with <br></br>
                  <div className="mt-2">
                    <span className="text-green-500 md:text-7xl ">WhatsApp!</span>
                  </div>
                </h1>
                <p className="text-gray-400 mb-2 font-light text-justify">
                  Connect, communicate, and grow your business with WhatsApp—on a
                  platform your customers already love.
                </p>
                <div className="flex flex-col space-y-4 lg:flex-row lg:space-y-0 lg:space-x-4 pt-8 ">
                  <button className="hidden lg:block w-full lg:w-[204px] bg-tertiary hover:bg-green-500 text-white px-8 py-3 lg:py-2 rounded-md  transition duration-300">
                    <span className="text-base lg:text-2xl font-bold flex items-center justify-center">
                      Explore <span className="ml-4">→</span>
                    </span>
                  </button>

<<<<<<< HEAD
      {/* ------------------------------------------------------------------------------------------------------------------------------------------------------------------------------ */}
      <ScrollToTopButton />
      {/* Main Content with padding for fixed navbar */}
      <div className="pt-20">
        <div className="relative">
          {/* Animated Background */}
          <AnimatedGridPattern className="absolute inset-0 w-full max-h-screen z-10 opacity-80" />
=======
                  <button className="lg:hidden h-[60px] w-full md:w-auto bg-tertiary hover:bg-green-600 text-white px-6 py-3 md:py-2 rounded-md transition duration-300">
                    <span className="text-base md:text-2xl font-bold flex items-center justify-center">
                      Sign up
                    </span>
                  </button>
>>>>>>> 85ecec6b

                  <button className="w-full lg:w-[204px] h-[60px] border border-grn text-white hover:bg-tertiary  px-4 py-3 md:px-8 md:py-4 rounded-md transition duration-300">
                    <div className="flex items-center justify-center">
                      <span className="text-base md:text-2xl font-bold">
                        WhatsApp
                      </span>
                      <div className="ml-2 scale-75 md:scale-100">
                        <svg
                          xmlns="http://www.w3.org/2000/svg"
                          width="3em"
                          height="2em"
                          viewBox="0 0 256 258"
                        >
                          <defs>
                            <linearGradient
                              id="logosWhatsappIcon0"
                              x1="50%"
                              x2="50%"
                              y1="100%"
                              y2="0%"
                            >
                              <stop offset="0%" stopColor="#1faf38" />
                              <stop offset="100%" stopColor="#60d669" />
                            </linearGradient>
                            <linearGradient
                              id="logosWhatsappIcon1"
                              x1="50%"
                              x2="50%"
                              y1="100%"
                              y2="0%"
                            >
                              <stop offset="0%" stopColor="#f9f9f9" />
                              <stop offset="100%" stopColor="#fff" />
                            </linearGradient>
                          </defs>
                          <path
                            fill="url(#logosWhatsappIcon0)"
                            d="M5.463 127.456c-.006 21.677 5.658 42.843 16.428 61.499L4.433 252.697l65.232-17.104a123 123 0 0 0 58.8 14.97h.054c67.815 0 123.018-55.183 123.047-123.01c.013-32.867-12.775-63.773-36.009-87.025c-23.23-23.25-54.125-36.061-87.043-36.076c-67.823 0-123.022 55.18-123.05 123.004"
                          />
                          <path
                            fill="url(#logosWhatsappIcon1)"
                            d="M1.07 127.416c-.007 22.457 5.86 44.38 17.014 63.704L0 257.147l67.571-17.717c18.618 10.151 39.58 15.503 60.91 15.511h.055c70.248 0 127.434-57.168 127.464-127.423c.012-34.048-13.236-66.065-37.3-90.15C194.633 13.286 162.633.014 128.536 0C58.276 0 1.099 57.16 1.071 127.416m40.24 60.376l-2.523-4.005c-10.606-16.864-16.204-36.352-16.196-56.363C22.614 69.029 70.138 21.52 128.576 21.52c28.3.012 54.896 11.044 74.9 31.06c20.003 20.018 31.01 46.628 31.003 74.93c-.026 58.395-47.551 105.91-105.943 105.91h-.042c-19.013-.01-37.66-5.116-53.922-14.765l-3.87-2.295l-40.098 10.513z"
                          />
                          <path
                            fill="#fff"
                            d="M96.678 74.148c-2.386-5.303-4.897-5.41-7.166-5.503c-1.858-.08-3.982-.074-6.104-.074c-2.124 0-5.575.799-8.492 3.984c-2.92 3.188-11.148 10.892-11.148 26.561s11.413 30.813 13.004 32.94c1.593 2.123 22.033 35.307 54.405 48.073c26.904 10.609 32.379 8.499 38.218 7.967c5.84-.53 18.844-7.702 21.497-15.139c2.655-7.436 2.655-13.81 1.859-15.142c-.796-1.327-2.92-2.124-6.105-3.716s-18.844-9.298-21.763-10.361c-2.92-1.062-5.043-1.592-7.167 1.597c-2.124 3.184-8.223 10.356-10.082 12.48c-1.857 2.129-3.716 2.394-6.9.801c-3.187-1.598-13.444-4.957-25.613-15.806c-9.468-8.442-15.86-18.867-17.718-22.056c-1.858-3.184-.199-4.91 1.398-6.497c1.431-1.427 3.186-3.719 4.78-5.578c1.588-1.86 2.118-3.187 3.18-5.311c1.063-2.126.531-3.986-.264-5.579c-.798-1.593-6.987-17.343-9.819-23.64"
                          />
                        </svg>
                      </div>
                    </div>
                  </button>
                </div>
              </div>
              <div className="-z-10 hidden lg:block">
                <div className="hidden lg:block absolute top-1/2 md:right-20 -z-10 right-2/3 transform translate-x-1/2 -translate-y-1/3">
                  <div className="bg-man rounded-full bg-gradient-to-b from-grn to-black mt-56  -z-10 ">
                    {" "}
                  </div>
                </div>
                {/* happy div */}
                <div className="relative">
                  <div className="hidden xl:block  absolute -top-3/4 right-[31%] translate-y-full mt-[23rem]">
                    <div className="flex flex-row justify-start h-full bg-white rounded-md shadow-lg w-[350px] h-[100px] mt-20 p-3">
                      <svg
                        xmlns="http://www.w3.org/2000/svg"
                        className="m-3"
                        width="60"
                        height="60"
                        viewBox="0 0 60 60"
                        fill="none"
                      >
                        <g clipPath="url(#clip0_218_79)">
                          <path
                            fillRule="evenodd"
                            clipRule="evenodd"
                            d="M29.9443 6.42864C28.1527 6.39629 26.3723 6.71755 24.7051 7.37405C23.0378 8.03054 21.5163 9.00938 20.2278 10.2545C18.9392 11.4997 17.9089 12.9868 17.1957 14.6306C16.4825 16.2744 16.1004 18.0427 16.0714 19.8344V38.5715C16.0714 39.7081 15.6199 40.7982 14.8162 41.602C14.0124 42.4057 12.9224 42.8572 11.7857 42.8572H6.42857C4.72361 42.8572 3.08848 42.1799 1.88288 40.9743C0.677294 39.7687 0 38.1336 0 36.4286L0 27.8572C0 26.1523 0.677294 24.5171 1.88288 23.3115C3.08848 22.1059 4.72361 21.4286 6.42857 21.4286H9.64286V19.7572C9.68196 17.1232 10.2396 14.5227 11.2838 12.1042C12.3281 9.68565 13.8385 7.49655 15.7289 5.66187C17.6193 3.8272 19.8526 2.38288 22.3013 1.41142C24.7499 0.439959 27.366 -0.0396203 30 7.2164e-05C32.634 -0.0396203 35.2501 0.439959 37.6987 1.41142C40.1474 2.38288 42.3807 3.8272 44.2711 5.66187C46.1614 7.49655 47.6719 9.68565 48.7162 12.1042C49.7604 14.5227 50.318 17.1232 50.3571 19.7572V21.4286H53.5714C55.2764 21.4286 56.9115 22.1059 58.1171 23.3115C59.3227 24.5171 60 26.1523 60 27.8572V36.4286C60 38.1336 59.3227 39.7687 58.1171 40.9743C56.9115 42.1799 55.2764 42.8572 53.5714 42.8572H50.3571V45.0001C50.3577 47.8962 49.2919 50.6911 47.3631 52.8515C45.4343 55.0119 42.7776 56.3865 39.9 56.7129C39.3412 57.7107 38.5263 58.5413 37.5394 59.1191C36.5525 59.697 35.4293 60.0011 34.2857 60.0001H27.8571C26.1522 60.0001 24.517 59.3228 23.3115 58.1172C22.1059 56.9116 21.4286 55.2765 21.4286 53.5715C21.4286 51.8665 22.1059 50.2314 23.3115 49.0258C24.517 47.8202 26.1522 47.1429 27.8571 47.1429H34.2857C36.6086 47.1429 38.6443 48.3729 39.7714 50.2201C40.9527 49.9486 42.007 49.2845 42.762 48.3364C43.5171 47.3883 43.9283 46.2121 43.9286 45.0001V19.8301C43.8992 18.0292 43.5131 16.252 42.7927 14.6013C42.0723 12.9506 41.0318 11.459 39.7314 10.2128C38.431 8.96661 36.8966 7.99055 35.2167 7.34102C33.5368 6.69149 31.7448 6.38139 29.9443 6.42864Z"
                            fill="#1E1E1E"
                          />
                        </g>
                        <defs>
                          <clipPath id="clip0_218_79">
                            <rect width="60" height="60" fill="white" />
                          </clipPath>
                        </defs>
                      </svg>
                      <h2 className="text-2xl font-bold mt-2 ml-3">
                        <span className="text-4xl  text-black">1000+</span>
                        <br />
                        <span className="font-light text-gray-500">
                          Happy Customers
                        </span>
                      </h2>
                    </div>
                  </div>
                </div>
                <div className="hidden lg:block absolute lg:right-px xl:right-5 xl:mr-10 md:mt-48 z-10 ">
                  <svg
                    xmlns="http://www.w3.org/2000/svg"
                    width="10em"
                    height="10em"
                    viewBox="0 0 256 258"
                  >
                    <defs>
                      <linearGradient
                        id="logosWhatsappIcon0"
                        x1="50%"
                        x2="50%"
                        y1="100%"
                        y2="0%"
                      >
                        <stop offset="0%" stopColor="#1faf38" />
                        <stop offset="100%" stopColor="#60d669" />
                      </linearGradient>
                      <linearGradient
                        id="logosWhatsappIcon1"
                        x1="50%"
                        x2="50%"
                        y1="100%"
                        y2="0%"
                      >
                        <stop offset="0%" stopColor="#f9f9f9" />
                        <stop offset="100%" stopColor="#fff" />
                      </linearGradient>
                    </defs>
                    <path
                      fill="url(#logosWhatsappIcon0)"
                      d="M5.463 127.456c-.006 21.677 5.658 42.843 16.428 61.499L4.433 252.697l65.232-17.104a123 123 0 0 0 58.8 14.97h.054c67.815 0 123.018-55.183 123.047-123.01c.013-32.867-12.775-63.773-36.009-87.025c-23.23-23.25-54.125-36.061-87.043-36.076c-67.823 0-123.022 55.18-123.05 123.004"
                    />
                    <path
                      fill="url(#logosWhatsappIcon1)"
                      d="M1.07 127.416c-.007 22.457 5.86 44.38 17.014 63.704L0 257.147l67.571-17.717c18.618 10.151 39.58 15.503 60.91 15.511h.055c70.248 0 127.434-57.168 127.464-127.423c.012-34.048-13.236-66.065-37.3-90.15C194.633 13.286 162.633.014 128.536 0C58.276 0 1.099 57.16 1.071 127.416m40.24 60.376l-2.523-4.005c-10.606-16.864-16.204-36.352-16.196-56.363C22.614 69.029 70.138 21.52 128.576 21.52c28.3.012 54.896 11.044 74.9 31.06c20.003 20.018 31.01 46.628 31.003 74.93c-.026 58.395-47.551 105.91-105.943 105.91h-.042c-19.013-.01-37.66-5.116-53.922-14.765l-3.87-2.295l-40.098 10.513z"
                    />
                    <path
                      fill="#fff"
                      d="M96.678 74.148c-2.386-5.303-4.897-5.41-7.166-5.503c-1.858-.08-3.982-.074-6.104-.074c-2.124 0-5.575.799-8.492 3.984c-2.92 3.188-11.148 10.892-11.148 26.561s11.413 30.813 13.004 32.94c1.593 2.123 22.033 35.307 54.405 48.073c26.904 10.609 32.379 8.499 38.218 7.967c5.84-.53 18.844-7.702 21.497-15.139c2.655-7.436 2.655-13.81 1.859-15.142c-.796-1.327-2.92-2.124-6.105-3.716s-18.844-9.298-21.763-10.361c-2.92-1.062-5.043-1.592-7.167 1.597c-2.124 3.184-8.223 10.356-10.082 12.48c-1.857 2.129-3.716 2.394-6.9.801c-3.187-1.598-13.444-4.957-25.613-15.806c-9.468-8.442-15.86-18.867-17.718-22.056c-1.858-3.184-.199-4.91 1.398-6.497c1.431-1.427 3.186-3.719 4.78-5.578c1.588-1.86 2.118-3.187 3.18-5.311c1.063-2.126.531-3.986-.264-5.579c-.798-1.593-6.987-17.343-9.819-23.64"
                    />
                  </svg>
                </div>
                <Image src={man} alt="" className="man md:mt-24 z-10" />
              </div>
            </section>
          </div>
        </div>
        {/* -------------------------------------------------------------------------------------------------------------------------------------------------------------------- */}
        {/* Features */}
        <section className="hidden md:block bg-green-600/85 md:relative z-20">
          <section className="bg-green-600 lg:py-8 md:py-5 relative z-50 -skew-y-[2deg]">
            <div className="container mx-auto px-40 flex justify-between md:space-x-4">
              <div className="text-center text-2xl font-bold text-white flex items-center">
                <span className="mr-2">•</span> Customer engagement
              </div>
              <div className="text-center text-2xl font-bold text-white flex items-center">
                <span className="mr-2">•</span> Elevate business
              </div>
              <div className="text-center text-2xl font-bold text-white flex items-center">
                <span className="mr-2">•</span> Boost business
              </div>
            </div>
          </section>
        </section>
        <section className="bg-white  relative z-10">
          {/* About GigWork */}
          <section className=" container mx-auto px-4 py-16 flex flex-col items-center justify-center">
            <h2 className="text-4xl text-center text-black font-bold mb-2 ">
              Get to Know<span className="text-green-600"> GigWork</span>
            </h2>
            <hr className="w-1/4 mb-4 h-1 border-0 opacity-100 bg-gradient-to-l from-transparent to-green-500 rounded-lg" />
            <p className="text-black mb-8 lg:px-52 text-center text-xl ">
              Welcome to <span className="text-green-600 font-bold">GigWork</span>
              , the ultimate online business directory accessible through
              WhatsApp. We are dedicated to connecting local businesses with
              customers in the most efficient way possible. Our platform is
              designed to make discovering services, products, and businesses in
              your area easier than ever.
            </p>
            <h2 className="text-4xl text-black font-bold mb-2 text-center ">
              Clients{" "}
              <span className="text-white bg-green-600 pr-3">Onboarded</span>
            </h2>
            <NumberTicker value={1005} />
            <div className="flex justify-center">
              <MissionSwiper />
            </div>
          </section>

          {/* Why Choose Us */}
          <section className="container bg-white mx-auto px-4 relative z-0">
            <h2 className="text-3xl font-bold mb-20 text-center text-black">
              Why <span className="text-green-600">Choose Us?</span>
            </h2>
            {/* Features Card Section */}
            <div className="flex justify-center bottom-0">
              <FeatureCardsWithImage />
            </div>
          </section>
        </section>

<<<<<<< HEAD
        {/* Why Choose Us */}
        <section className="container bg-white mx-auto px-4 relative z-0">
          <h2 className="text-3xl font-bold mb-20 text-center text-black">
            Why <span className="text-green-600">Choose Us?</span>
          </h2>
          {/* Features Card Section */}
          <div className="flex justify-center items-end bottom-0">
            <FeatureCardsWithImage />
=======
        {/* Join Community */}
        <section className="bg-black py-16 relative z-10">
          <div className="container mx-auto px-4 text-center">
            <h2 className="text-3xl font-bold mb-8">
              Join Our <span className="text-green-600">Community</span>
            </h2>
            <p className="text-white text-xl mb-8 lg:px-52">
              Are you a business owner? Join our growing directory to reach new
              customers and expand your presence in the local market. Whether
              you&apos;re a small business just starting out or a well-established
              enterprise, Gig Work offers the tools you need to succeed.
            </p>
            <div className="flex justify-center space-x-4">
              <button className="bg-tertiary hover:bg-green-500 text-white px-6 py-2 rounded-md transition duration-300">
                Join with us
              </button>
              <button className="border border-green-500 text-white hover:bg-green-600 px-6 py-2 rounded-md transition duration-300">
                Partner with us
              </button>
            </div>
>>>>>>> 85ecec6b
          </div>
        </section>

        {/* Contact Us */}
        <section className="bg-cbg w-full">
          <section
            id="contact"
            className="container bg-cbg mx-auto px-3 md:px-[42px] py-16 flex flex-col items-center"
          >
            <h2 className="text-3xl font-bold mb-8 ">
              Contact <span className="text-green-600">Us</span>
            </h2>
            <hr className="w-1/4 mb-4 h-1 border-0 opacity-100 bg-gradient-to-l from-transparent to-green-600 rounded-lg" />
            <p className="text-gray-100 mb-8 text-center">
              We&apos;re here to help! If you have any questions, concerns, or
              need assistance, please feel free to reach <br /> out to us using
              any of the methods below.
            </p>
            <div className="bg-white p-3 pb-12 md:p-5 flex flex-col md:flex-row gap-8 rounded-lg">
              <div className="md:w-1/2 bg-green-600 p-6 rounded-lg relative overflow-hidden">
                <h3 className="text-4xl font-bold mb-4">Contact Information</h3>
                <div className="space-y-7">
                  <p className="text-1Xl">Say something to start a live chat!</p>
                  <p className="flex text-xl items-center">
                    <svg
                      className="mb-2 mr-2"
                      xmlns="http://www.w3.org/2000/svg"
                      width="21"
                      height="18"
                      viewBox="0 0 21 18"
                      fill="none"
                    >
                      <path
                        d="M11.7501 4.99999C14.0284 4.99999 15.0001 5.89699 15.0001 7.99999H17.1668C17.1668 4.77499 15.2439 2.99999 11.7501 2.99999V4.99999ZM15.4573 10.443C15.2491 10.2683 14.9756 10.1752 14.6944 10.1832C14.4133 10.1912 14.1465 10.2998 13.9504 10.486L11.358 12.947C10.734 12.837 9.47948 12.476 8.18814 11.287C6.89681 10.094 6.50573 8.93299 6.38981 8.361L9.05373 5.96699C9.25567 5.78612 9.37346 5.53982 9.38215 5.2802C9.39085 5.02059 9.28977 4.76804 9.10031 4.57599L5.09739 0.512995C4.90786 0.320352 4.64443 0.203499 4.36306 0.187255C4.08169 0.17101 3.80454 0.256653 3.59048 0.425995L1.23964 2.28699C1.05235 2.46051 0.940556 2.69145 0.925476 2.93599C0.909226 3.18599 0.599393 9.108 5.57406 13.702C9.91389 17.707 15.3501 18 16.8472 18C17.0661 18 17.2004 17.994 17.2361 17.992C17.501 17.9783 17.7511 17.8747 17.9381 17.701L19.9531 15.53C20.1367 15.3325 20.2297 15.0768 20.2123 14.817C20.1949 14.5573 20.0685 14.3141 19.86 14.139L15.4573 10.443Z"
                        fill="white"
                      />
                    </svg>
                    +1234 5678 910
                  </p>
                  <p className="flex items-center text-xl">
                    <svg
                      className="w-6 h-6 text-white mr-2"
                      aria-hidden="true"
                      xmlns="http://www.w3.org/2000/svg"
                      width="24"
                      height="24"
                      fill="currentColor"
                      viewBox="0 0 24 24"
                    >
                      <path d="M2.038 5.61A2.01 2.01 0 0 0 2 6v12a2 2 0 0 0 2 2h16a2 2 0 0 0 2-2V6c0-.12-.01-.238-.03-.352l-.866.65-7.89 6.032a2 2 0 0 1-2.429 0L2.884 6.288l-.846-.677Z" />
                      <path d="M20.677 4.117A1.996 1.996 0 0 0 20 4H4c-.225 0-.44.037-.642.105l.758.607L12 10.742 19.9 4.7l.777-.583Z" />
                    </svg>
                    hello@gigwork.co.in
                  </p>
                  <p className="flex items-center text-xl">
                    <svg
                      xmlns="http://www.w3.org/2000/svg"
                      className="mr-2  "
                      width="24"
                      height="24"
                      viewBox="0 0 24 24"
                      fill="none"
                    >
                      <path
                        d="M12 1.5C9.81276 1.50258 7.71584 2.3726 6.16923 3.91922C4.62261 5.46584 3.75259 7.56276 3.75001 9.75C3.74739 11.5374 4.33124 13.2763 5.41201 14.7C5.41201 14.7 5.63701 14.9963 5.67376 15.039L12 22.5L18.3293 15.0353C18.3623 14.9955 18.588 14.7 18.588 14.7L18.5888 14.6978C19.669 13.2747 20.2526 11.5366 20.25 9.75C20.2474 7.56276 19.3774 5.46584 17.8308 3.91922C16.2842 2.3726 14.1873 1.50258 12 1.5ZM12 12.75C11.4067 12.75 10.8266 12.5741 10.3333 12.2444C9.83995 11.9148 9.45543 11.4462 9.22837 10.8981C9.00131 10.3499 8.9419 9.74667 9.05765 9.16473C9.17341 8.58279 9.45913 8.04824 9.87869 7.62868C10.2982 7.20912 10.8328 6.9234 11.4147 6.80764C11.9967 6.69189 12.5999 6.7513 13.1481 6.97836C13.6962 7.20542 14.1648 7.58994 14.4944 8.08329C14.8241 8.57664 15 9.15666 15 9.75C14.999 10.5453 14.6826 11.3078 14.1202 11.8702C13.5578 12.4326 12.7954 12.749 12 12.75Z"
                        fill="white"
                      />
                    </svg>
                    102 Street 2714 Don
                  </p>
                  <section className="hidden md:block space-y-8">
                    <h1 className="text-center font-medium text-xl">
                      Business Hours
                    </h1>
                    <p className="text-center font-light text-sm">
                      Our business hours are 9 to 5 on weekdays. We&apos;re happy
                      to respond to all inquiries within 24 hours.
                    </p>
                    <h1 className="text-center font-medium text-xl">Visit Us</h1>
                    <p className="text-center font-light text-sm">
                      If you prefer face-to-face communication, feel free to visit
                      us at our office during business hours. We&apos;d love to
                      meet you and discuss how we can help your business grow.
                    </p>
                    <div className="flex justify-center">
                      <button className="text-white text-xl font-medium underline text-center px-4 py-2 flex justify-center rounded-md transition duration-300">
                        Find Us{" "}
                        <svg
                          xmlns="http://www.w3.org/2000/svg"
                          width="1em"
                          height="1em"
                          viewBox="0 0 24 24"
                        >
                          <path
                            fill="currentColor"
                            d="m16.289 7.208l-9.766 9.746q-.14.14-.344.13q-.204-.009-.345-.15t-.14-.334t.14-.334L15.582 6.5H6.789q-.213 0-.357-.144t-.143-.357t.143-.356t.357-.143h9.692q.343 0 .575.232t.233.576V16q0 .213-.145.356t-.356.144t-.356-.144t-.144-.356z"
                          />
                        </svg>
                      </button>
                    </div>
                  </section>
                  <div className="absolute -bottom-16 -right-16 w-44 h-44  bg-white/20 rounded-full"></div>
                  <div className="absolute bottom-14 right-14 w-16 h-16 bg-white/10 rounded-full"></div>
                </div>
              </div>
              <div className="md:w-1/2">
                <ContactForm />
              </div>
            </div>
          </section>
        </section>
        {/* Footer */}
        <section>
            <FooterSection/>
        </section>
<<<<<<< HEAD
      </section>
      {/* Footer */}
      <section>
        <FooterSection />
      </section>
    </div>
  );
}
=======

        
      </div>
    );
  }
>>>>>>> 85ecec6b
<|MERGE_RESOLUTION|>--- conflicted
+++ resolved
@@ -230,21 +230,11 @@
                     </span>
                   </button>
 
-<<<<<<< HEAD
-      {/* ------------------------------------------------------------------------------------------------------------------------------------------------------------------------------ */}
-      <ScrollToTopButton />
-      {/* Main Content with padding for fixed navbar */}
-      <div className="pt-20">
-        <div className="relative">
-          {/* Animated Background */}
-          <AnimatedGridPattern className="absolute inset-0 w-full max-h-screen z-10 opacity-80" />
-=======
                   <button className="lg:hidden h-[60px] w-full md:w-auto bg-tertiary hover:bg-green-600 text-white px-6 py-3 md:py-2 rounded-md transition duration-300">
                     <span className="text-base md:text-2xl font-bold flex items-center justify-center">
                       Sign up
                     </span>
                   </button>
->>>>>>> 85ecec6b
 
                   <button className="w-full lg:w-[204px] h-[60px] border border-grn text-white hover:bg-tertiary  px-4 py-3 md:px-8 md:py-4 rounded-md transition duration-300">
                     <div className="flex items-center justify-center">
@@ -442,16 +432,6 @@
           </section>
         </section>
 
-<<<<<<< HEAD
-        {/* Why Choose Us */}
-        <section className="container bg-white mx-auto px-4 relative z-0">
-          <h2 className="text-3xl font-bold mb-20 text-center text-black">
-            Why <span className="text-green-600">Choose Us?</span>
-          </h2>
-          {/* Features Card Section */}
-          <div className="flex justify-center items-end bottom-0">
-            <FeatureCardsWithImage />
-=======
         {/* Join Community */}
         <section className="bg-black py-16 relative z-10">
           <div className="container mx-auto px-4 text-center">
@@ -472,7 +452,6 @@
                 Partner with us
               </button>
             </div>
->>>>>>> 85ecec6b
           </div>
         </section>
 
@@ -588,19 +567,8 @@
         <section>
             <FooterSection/>
         </section>
-<<<<<<< HEAD
-      </section>
-      {/* Footer */}
-      <section>
-        <FooterSection />
-      </section>
-    </div>
-  );
-}
-=======
 
         
       </div>
     );
-  }
->>>>>>> 85ecec6b
+  }