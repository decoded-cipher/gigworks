import React, { useState, useRef } from 'react';
import Image from 'next/image';
import { X } from 'lucide-react';
import { useRouter } from 'next/navigation';
import { UserLogin, VerifyLoginOTP, UserRegister } from '../api';
import { toast } from 'react-hot-toast';
import Loader from './loader';

// Add the cookie utility function at the top
const setCookie = (name: string, value: string, days: number) => {
  const expires = new Date(Date.now() + days * 864e5).toUTCString();
  document.cookie = `${name}=${encodeURIComponent(value)}; expires=${expires}; path=/`;
};

// Add the localStorage utility function at the top
const setLocalStorage = (key: string, value: any) => {
  localStorage.setItem(key, JSON.stringify(value));
};

const getLocalStorage = (key: string) => {
  const value = localStorage.getItem(key);
  return value ? JSON.parse(value) : null;
};

interface Profile {
  name: string;
  slug: string;
  avatar: string | null;
}

interface LoginPopupProps {
  isOpen: boolean;
  onClose: () => void;
  onRegister?: () => void;
}

<<<<<<< HEAD
const LoginPopup: React.FC<LoginPopupProps> = ({ isOpen, onClose, onRegister }) => {
=======
const LoginPopup: React.FC<LoginPopupProps> = ({
  isOpen,
  onClose,
  redirectAfterLogin
}) => {
>>>>>>> 04f89130
  const [phoneNumber, setPhoneNumber] = useState<string>('');
  const [name, setName] = useState<string>('');
  const [otp, setOtp] = useState<string[]>(['', '', '', '', '', '']);
  const [isOtpVisible, setIsOtpVisible] = useState<boolean>(false);
  const [isRegistering, setIsRegistering] = useState<boolean>(false);
  const otpInputRefs = useRef<(HTMLInputElement | null)[]>([]);
  const router = useRouter();
  const [isLoading, setIsLoading] = useState<boolean>(false);
  const [resendTimer, setResendTimer] = useState<number>(0);
  const [error, setError] = useState<string>('');
  const [showProfileSelector, setShowProfileSelector] = useState<boolean>(false);
  const [userProfiles, setUserProfiles] = useState<Profile[]>([]);
  const [userData, setUserData] = useState<{ name: string, phone: string } | null>(null);
  const [showRoleSelector, setShowRoleSelector] = useState<boolean>(false);
  const [isVerifying, setIsVerifying] = useState<boolean>(false);
  const [selectedRole, setSelectedRole] = useState<'business' | 'partner' | null>(null);

  React.useEffect(() => {
    if (isOpen) {
      const userProfiles = localStorage.getItem('userProfiles');
      const userData = localStorage.getItem('userData');

      if (userProfiles && userData) {
        const profiles = JSON.parse(userProfiles);
        const user = JSON.parse(userData);

        if (profiles.length === 1) {
          router.push(`/profile/${profiles[0].slug}`);
          onClose();
        } else if (profiles.length > 1) {
          setUserProfiles(profiles);
          setUserData(user);
          setShowProfileSelector(true);
        }
      }
    }
  }, [isOpen, router, onClose]);

  const handlePhoneNumberChange = (e: React.ChangeEvent<HTMLInputElement>) => {
    const numericValue = e.target.value.replace(/\D/g, '');
    setPhoneNumber(numericValue);
  };

  const handleNameChange = (e: React.ChangeEvent<HTMLInputElement>) => {
    setName(e.target.value);
  };

  const handleOtpChange = (index: number, value: string) => {
    if (/^\d*$/.test(value)) {
      const updatedOtp = [...otp];
      updatedOtp[index] = value;
      setOtp(updatedOtp);

      if (value && index < 5) {
        otpInputRefs.current[index + 1]?.focus();
      }
    }
  };

  const handleOtpKeyDown = (index: number, e: React.KeyboardEvent<HTMLInputElement>) => {
    if (e.key === 'Backspace' && !otp[index] && index > 0) {
      otpInputRefs.current[index - 1]?.focus();
    }
  };

  const handleSendOtp = async () => {
    setError('');
    if (phoneNumber.length < 10) {
      setError('Please enter a valid 10-digit phone number');
      return;
    }

    try {
      setIsLoading(true);
      if (isRegistering && !selectedRole) {
        setShowRoleSelector(true);
        return;
      }
      
      if (isRegistering) {
        await UserRegister({ 
          name, 
          phone: phoneNumber,
          isPartner: selectedRole === 'partner' // Add this line
        });
      } else {
        await UserLogin({ phone: phoneNumber });
      }
      setIsOtpVisible(true);
      toast.success('OTP sent successfully!');
      setResendTimer(30);
      const timer = setInterval(() => {
        setResendTimer((prev) => {
          if (prev <= 1) {
            clearInterval(timer);
            return 0;
          }
          return prev - 1;
        });
      }, 1000);
    } catch (error: any) {
      setError(error.response?.data?.error || 'Failed to send OTP. Please try again.');
    } finally {
      setIsLoading(false);
    }
  };

  // Add reset function
  const resetForm = () => {
    setPhoneNumber('');
    setName('');
    setOtp(['', '', '', '', '', '']);
    setIsOtpVisible(false);
    setIsRegistering(false);
    setError('');
    setResendTimer(0);
    setShowProfileSelector(false);
    setShowRoleSelector(false);
    setUserProfiles([]);
    setUserData(null);
  };

  // Modify onClose to include reset
  const handleClose = () => {
    resetForm();
    onClose();
  };

  // Modify handleSubmit to handle token-only response
  const handleSubmit = async () => {
    setError('');
    const otpValue = otp.join('');
    
    if (otpValue.length !== 6) {
      setError('Please enter a valid 6-digit OTP');
      return;
    }
  
    try {
      setIsLoading(true);
<<<<<<< HEAD
      const response = await VerifyLoginOTP({
        phone: phoneNumber,
        otp: otpValue
      });

      // Save token in cookie
      setCookie('token', response.data.token, 7);

      const profiles = response.data.user.profiles;

      // Save profiles in localStorage
      setLocalStorage('userProfiles', profiles);
      setLocalStorage('userData', {
        name: response.data.user.name,
        phone: response.data.user.phone
      });

      if (profiles.length === 0) {
        router.push('/signup');
      } else if (profiles.length === 1) {
=======
      setIsVerifying(true);
      
      const response = await (isRegistering 
        ? VerifyRegisterOTP({ name, phone: phoneNumber, otp: otpValue })
        : VerifyLoginOTP({ phone: phoneNumber, otp: otpValue }));
  
      if (response?.status === 200 || response?.status === 201) {
        if (isRegistering) {
          handleRegistrationSuccess();
        } else {
          await handleLoginSuccess(response);
        }
        return;
      }
  
      throw new Error('Unexpected response status');
      
    } catch (error: any) {
      console.error('Error details:', error);
      setError(
        error.response?.data?.message || 
        error.response?.data?.error || 
        error.message || 
        'Invalid OTP. Please try again.'
      );
    } finally {
      setIsLoading(false);
      setIsVerifying(false);
    }
  };
  
  const handleRegistrationSuccess = () => {
    toast.success('Registration successful! Please login to continue.');
    setOtp(['', '', '', '', '', '']);
    setIsRegistering(false);
    setIsOtpVisible(false);
  };
  
  const handleLoginSuccess = async (response: any) => {
    const { token, user } = response?.data?.data || {};
    
    if (token) {
      setCookie('token', token, 7);
    }
  
    setLocalStorage('userData', {
      name: user?.name || '',
      phone: phoneNumber
    });
  
    toast.success('Login successful!');
  
    if (user?.partner) {
      router.push('/partnerProfile');
      handleClose();
      return;
    }
  
    const profiles = user?.profiles || [];
    
    if (profiles.length > 0) {
      setLocalStorage('userProfiles', profiles);
      
      if (profiles.length === 1) {
>>>>>>> 04f89130
        router.push(`/profile/${profiles[0].slug}`);
        handleClose();
      } else {
        setUserProfiles(profiles);
        setUserData({ name: user.name, phone: user.phone });
        setShowProfileSelector(true);
      }
<<<<<<< HEAD

      toast.success('Login successful!');
    } catch (error: any) {
      setError(error.response?.data?.message || 'Invalid OTP. Please try again.');
    } finally {
      setIsLoading(false);
=======
      return;
>>>>>>> 04f89130
    }
  
    // No profiles found - redirect to signup
    router.push('/signup');
    handleClose();
  };

  // Update role selection handler to reset form
  const handleRoleSelect = (role: 'business' | 'partner') => {
    if (role === 'business') {
      router.push('/signup');
    } else {
      router.push('/partnerSignup/1');
    }
    handleClose();
  };

  // Update profile selection handler to reset form
  const handleProfileSelect = (slug: string) => {
    router.push(`/profile/${slug}`);
    handleClose();
  };

  // Replace the existing setIsRegistering click handler with this
  const handleCreateAccount = () => {
    setShowRoleSelector(true);
  };

  // Add new role selection handler
  const handleInitialRoleSelect = (role: 'business' | 'partner') => {
    setSelectedRole(role);
    setShowRoleSelector(false);
    setIsRegistering(true);
  };

  if (!isOpen) {
    return null;
  }
  return (
    <>
      {isVerifying && <Loader />}
      <div className="fixed inset-0 z-40 flex items-center justify-center bg-black bg-opacity-50 p-4">
        <div className="bg-white p-4 sm:p-8 rounded-xl w-full max-w-[500px] flex flex-col items-center text-center space-y-4 sm:space-y-6 relative shadow-none">
          <button
            onClick={handleClose}
            className="absolute top-0 right-0 m-4 text-gray-500 hover:text-black transition"
          >
            <X size={28} />
          </button>
          {!isOtpVisible ? (
            <>
              <Image
                src="/assets/media/gigworksblk.svg"
                alt="Gigworks Logo"
                width={306}
                height={336}
                className="mx-auto mb-2 sm:mb-4 w-48 sm:w-auto"
              />
              <h2 className="text-2xl text-black font-bold">{isRegistering ? 'Register' : 'Verify your number'}</h2>
              <p className="text-gray-400 mb-4">
                {isRegistering ? 'Please enter your name and WhatsApp number to register.' : 'Please enter your WhatsApp number for verification to proceed.'}
              </p>
              <div className="w-full space-y-3 sm:space-y-4">
                {isRegistering && (
                  <input
                    type="text"
                    className="w-full text-black border border-gray-300 rounded-full px-3 sm:px-5 py-2 sm:py-4 text-base sm:text-lg focus:outline-none focus:ring-2 focus:ring-green-500"
                    placeholder="Name"
                    value={name}
                    onChange={handleNameChange}
                  />
                )}
                <div className="flex items-center space-x-2 sm:space-x-4">
                  <div className="bg-gray-100 rounded-full px-3 sm:px-4 py-2 sm:py-3 text-gray-600 text-base sm:text-lg">
                    +91
                  </div>
                  <input
                    type="tel"
                    className="flex-1 text-black border border-gray-300 rounded-full px-3 sm:px-5 py-2 sm:py-4 text-base sm:text-lg focus:outline-none focus:ring-2 focus:ring-green-500"
                    placeholder="WhatsApp number"
                    maxLength={10}
                    value={phoneNumber}
                    onChange={handlePhoneNumberChange}
                  />
                </div>
                {error && (
                  <p className="text-red-500 text-sm font-medium text-center">
                    {error}
                  </p>
                )}
                <button
                  className="bg-green-500 text-white rounded-full px-6 py-4 w-full hover:bg-green-600 focus:outline-none focus:ring-2 focus:ring-green-500 font-semibold text-lg disabled:opacity-50"
                  onClick={handleSendOtp}
                  disabled={isLoading || phoneNumber.length !== 10 || (isRegistering && !name)}
                >
                  {isLoading ? 'Sending...' : 'Send OTP'}
                </button>
                <div className="text-center mt-4">
                  <span className="text-gray-600">{isRegistering ? 'Already have an account? ' : 'Don\'t have an account? '}</span>
                  <button
                    onClick={isRegistering ? () => {
                      setIsRegistering(false);
                      setSelectedRole(null);
                    } : handleCreateAccount}
                    className="text-green-600 hover:underline font-semibold"
                  >
                    {isRegistering ? 'Login' : 'Create now'}
                  </button>
                </div>
              </div>
            </>
          ) : (
            <>
              <Image
                src="/assets/media/gigworksblk.svg"
                alt="Gigworks Logo"
                width={306}
                height={336}
                className="mx-auto mb-2 sm:mb-4 w-48 sm:w-auto"
              />
              <h2 className="text-2xl sm:text-4xl text-black font-bold">Enter OTP</h2>
              <p className="text-gray-500 mb-4">
                Please enter the 6-digit OTP sent to your WhatsApp number.
              </p>
              <div className="grid grid-cols-6 gap-2 sm:gap-3 w-full px-2 sm:px-8">
                {otp.map((digit, index) => (
                  <input
                    key={index}
                    ref={(el) => {
                      if (el) {
                        otpInputRefs.current[index] = el;
                      }
                    }}
                    type="tel"
                    className="border border-gray-300 rounded-md text-black px-1 sm:px-3 py-2 sm:py-4 focus:outline-none focus:ring-2 focus:ring-green-500 w-full text-center text-lg sm:text-2xl"
                    maxLength={1}
                    value={digit}
                    onChange={(e) => handleOtpChange(index, e.target.value)}
                    onKeyDown={(e) => handleOtpKeyDown(index, e)}
                  />
                ))}
              </div>
              {error && (
                <p className="text-red-500 text-sm font-medium text-center">
                  {error}
                </p>
              )}
              <button
                className="bg-green-500 text-white rounded-full px-6 py-4 w-full mt-6 hover:bg-green-600 focus:outline-none focus:ring-2 focus:ring-green-500 font-semibold text-lg disabled:opacity-50"
                onClick={handleSubmit}
                disabled={isLoading || otp.join('').length !== 6}
              >
                {isLoading ? 'Verifying...' : 'Verify'}
              </button>
              <div className="text-center mt-4">
                <span className="text-gray-600">Didn&apos;t receive code? </span>
                {resendTimer > 0 ? (
                  <span className="text-gray-500">Resend in {resendTimer}s</span>
                ) : (
                  <button
                    onClick={handleSendOtp}
                    className="text-green-600 hover:underline font-semibold disabled:opacity-50"
                    disabled={isLoading}
                  >
                    Resend
                  </button>
                )}
              </div>
            </>
          )}
        </div>
        {/* Add the role selector popup */}
        {showRoleSelector && (
          <div className="fixed inset-0 z-50 flex items-center justify-center bg-black bg-opacity-50 p-4">
            <div className="bg-white rounded-xl w-full max-w-[400px] p-6 relative">
              <button
                onClick={() => {
                  setShowRoleSelector(false);
                  if (!isRegistering) {
                    setSelectedRole(null);
                  }
                }}
                className="absolute top-2 right-2 text-gray-500 hover:text-gray-700"
              >
                <X size={24} />
              </button>

              <div className="mb-6 text-center">
                <h2 className="text-2xl text-black font-bold">Choose your role</h2>
                <p className="text-gray-600 mt-2">Select how you want to join Gigworks</p>
              </div>

              <div className="space-y-4">
                <button
                  onClick={() => handleInitialRoleSelect('business')}
                  className="w-full p-4 border border-gray-200 rounded-lg hover:bg-green-500 hover:text-white transition-colors"
                >
                  <h3 className="text-lg text-black font-semibold">Business Owner</h3>
                  <p className="text-sm text-gray-800">List your business and get more clients</p>
                </button>

                <button
                  onClick={() => handleInitialRoleSelect('partner')}
                  className="w-full p-4 border border-gray-200 rounded-lg hover:bg-green-500 hover:text-white transition-colors"
                >
                  <h3 className="text-lg text-black font-semibold">Partner</h3>
                  <p className="text-sm text-gray-800">Join as a service provider</p>
                </button>
              </div>
            </div>
          </div>
        )}
        {/* Add the profile selector popup */}
        {showProfileSelector && userData && (
          <div className="fixed inset-0 z-50 flex items-center justify-center bg-black bg-opacity-50 p-4">
            <div className="bg-white rounded-xl w-full max-w-[400px] p-6 relative">
              <button
                onClick={() => setShowProfileSelector(false)}
                className="absolute top-2 right-2 text-gray-500 hover:text-gray-700"
              >
                <X size={24} />
              </button>

              <div className="mb-6">
                <h2 className="text-xl font-bold text-center">Select Profile</h2>
                <div className="text-gray-600 text-center mt-2">
                  {/* <p>{userData.name}</p> */}
                  <h2 className="text-2xl text-black font-bold">Hi <span className='text-green-600'> {userData.name} </span> </h2>
                  <h2 className="text-xl text-black font-bold"> choose your profile </h2>
                </div>
              </div>

              <div className="space-y-3">
                {userProfiles.map((profile) => (
                  <button
                    key={profile.slug}
                    onClick={() => handleProfileSelect(profile.slug)}
                    className="w-full p-4 border border-gray-200 rounded-lg hover:bg-green-500 transition-colors flex items-center space-x-4"
                  >
                    <div className="w-12 h-12 bg-gray-200 rounded-full flex items-center justify-center">
                      {profile.avatar ? (
                        <img
                          src={profile.avatar}
                          alt={profile.name}
                          className="w-full h-full rounded-full object-cover"
                        />
                      ) : (
                        <span className="text-xl text-gray-600">
                          {profile.name.charAt(0)}
                        </span>
                      )}
                    </div>
                    <span className="font-medium text-gray-800">{profile.name}</span>
                  </button>
                ))}
              </div>
            </div>
          </div>
        )}
      </div>
    </>
  );
};

export default LoginPopup;<|MERGE_RESOLUTION|>--- conflicted
+++ resolved
@@ -34,15 +34,11 @@
   onRegister?: () => void;
 }
 
-<<<<<<< HEAD
-const LoginPopup: React.FC<LoginPopupProps> = ({ isOpen, onClose, onRegister }) => {
-=======
 const LoginPopup: React.FC<LoginPopupProps> = ({
   isOpen,
   onClose,
   redirectAfterLogin
 }) => {
->>>>>>> 04f89130
   const [phoneNumber, setPhoneNumber] = useState<string>('');
   const [name, setName] = useState<string>('');
   const [otp, setOtp] = useState<string[]>(['', '', '', '', '', '']);
@@ -183,28 +179,6 @@
   
     try {
       setIsLoading(true);
-<<<<<<< HEAD
-      const response = await VerifyLoginOTP({
-        phone: phoneNumber,
-        otp: otpValue
-      });
-
-      // Save token in cookie
-      setCookie('token', response.data.token, 7);
-
-      const profiles = response.data.user.profiles;
-
-      // Save profiles in localStorage
-      setLocalStorage('userProfiles', profiles);
-      setLocalStorage('userData', {
-        name: response.data.user.name,
-        phone: response.data.user.phone
-      });
-
-      if (profiles.length === 0) {
-        router.push('/signup');
-      } else if (profiles.length === 1) {
-=======
       setIsVerifying(true);
       
       const response = await (isRegistering 
@@ -269,7 +243,6 @@
       setLocalStorage('userProfiles', profiles);
       
       if (profiles.length === 1) {
->>>>>>> 04f89130
         router.push(`/profile/${profiles[0].slug}`);
         handleClose();
       } else {
@@ -277,16 +250,7 @@
         setUserData({ name: user.name, phone: user.phone });
         setShowProfileSelector(true);
       }
-<<<<<<< HEAD
-
-      toast.success('Login successful!');
-    } catch (error: any) {
-      setError(error.response?.data?.message || 'Invalid OTP. Please try again.');
-    } finally {
-      setIsLoading(false);
-=======
       return;
->>>>>>> 04f89130
     }
   
     // No profiles found - redirect to signup
