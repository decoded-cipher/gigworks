"use client";

import { useState, useEffect, useCallback } from "react";
import { Textarea } from "@nextui-org/input";
import type { FormData } from "../../signup/page";
import {
  fetchBusinessData,
  fetchsubCategoryByCategory,
  checkSlug,
  fetchDataBySubCategory
} from "../../api/index";

interface Category {
  id: string;
  name: string;
}

interface SubCategory {
  id: string;
  name: string;
}

interface BusinessOverviewProps {
  formData: FormData;
  updateFormData: (data: Partial<FormData>) => void;
  onNext: () => void;
}

export default function BusinessOverview({
  formData,
  updateFormData,
  onNext,
}: BusinessOverviewProps) {
  const [slugFocused, setSlugFocused] = useState(false);
  const [categories, setCategories] = useState<Category[]>([]);
  const [subCategories, setSubCategories] = useState<SubCategory[]>([]);
  const [selectedCategory, setSelectedCategory] = useState("");
  const [isCheckingSlug, setIsCheckingSlug] = useState(false);
  const [slugError, setSlugError] = useState<string | null>(null);
  const [slugAvailable, setSlugAvailable] = useState<boolean | null>(null);
  const [selectedSubCategory, setSelectedSubCategory] = useState('');
  const [subCategoryOptions, setSubCategoryOptions] = useState([]);

  // Debounce function
  const debounce = (func: Function, wait: number) => {
    let timeout: NodeJS.Timeout;
    return (...args: any[]) => {
      clearTimeout(timeout);
      timeout = setTimeout(() => func(...args), wait);
    };
  };

  // Debounced slug check function
  const debouncedSlugCheck = useCallback(
    debounce(async (slug: string) => {
      if (slug.length < 3) {
        setSlugError("Slug must be at least 3 characters long");
        setSlugAvailable(null);
        return;
      }

      setIsCheckingSlug(true);
      try {
        const response = await checkSlug(slug);
        console.log("response slug", response);

        setSlugAvailable(response.data);
        setSlugError(response.data ? null : "This slug is already taken");
      } catch (error) {
        setSlugError("Error checking slug availability");
        setSlugAvailable(null);
      } finally {
        setIsCheckingSlug(false);
      }
    }, 500),
    []
  );

  const handleInputChange = (
    e: React.ChangeEvent<
      HTMLInputElement | HTMLTextAreaElement | HTMLSelectElement
    >
  ) => {
    const { name, value, files } = e.target as HTMLInputElement;

    if (name === "slug") {
      const slugValue = value
        .toLowerCase()
        .replace(/[^a-z0-9-]/g, "-")
        .replace(/-+/g, "-")
        .replace(/^-|-$/g, "");

      updateFormData({ [name]: slugValue });

      // Only check if slug is valid length
      if (slugValue.length >= 3) {
        debouncedSlugCheck(slugValue);
      }
    } else {
      updateFormData({
        [name]: files ? files[0] : value,
      });
    }
  };

  useEffect(() => {
    const fetchData = async () => {
      try {
        const data = await fetchBusinessData();
        setCategories(data.data.categories); // Adjust according to the structure of your data
        console.log(data.data.categories);
      } catch (error) {
        console.error("Error fetching business categories:", error);
      }
    };
    fetchData();
  }, []);

  const handleCategoryChange = async (event: React.ChangeEvent<HTMLSelectElement>) => {
    const categoryId = event.target.value;
    setSelectedCategory(categoryId);

    try {
      const data = await fetchsubCategoryByCategory(categoryId);
      // Add null check and default to empty array if data.data.subCategory is undefined
      setSubCategories(data.data.subCategory || []);
    } catch (error) {
      console.error("Error fetching subcategories:", error);
      setSubCategories([]); // Set empty array on error
    }
  };

  const handleSubCategoryChange = async (event: React.ChangeEvent<HTMLSelectElement>) => {
    const subCategoryId = event.target.value;
    setSelectedSubCategory(subCategoryId);

    try {
      const data = await fetchDataBySubCategory(subCategoryId);
      // Handle the fetched data as needed
      setSubCategoryOptions(data.data.subCategoryOption);
      console.log("data aney",data.data.subCategoryOption);
    } catch (error) {
      console.error("Error fetching data by subcategory:", error);
    }
  };

  

  const handleSubmit = (e: React.FormEvent) => {
    e.preventDefault();
    onNext();
  };

  return (
    <div>
      <h1 className="text-2xl font-bold py-4">Business Overview</h1>

      <form onSubmit={handleSubmit} className="space-y-6">
        <div className="grid grid-cols-1 md:grid-cols-3 gap-4">
          {/* First Row */}
          <div>
            <label className="block text-base font-bold pb-2 text-gray-700">
              Business Name<span className="text-red-500">*</span>
            </label>
            <input
              type="text"
              name="businessName"
              value={formData.businessName}
              onChange={handleInputChange}
              placeholder="Eg : Super Maerk"
              className="w-full px-3 py-2 border border-gray-300 rounded-md focus:outline-none focus:ring-2 focus:ring-gray-500"
              required
            />
          </div>

          <div>
            <label className="block text-base font-bold pb-2 text-gray-700">
              Business Category<span className="text-red-500">*</span>
            </label>
            <select
              name="businessCategory"
              value={formData.businessCategory = selectedCategory} 
              onChange={handleCategoryChange}
              className="w-full px-3 py-2 border border-gray-300 rounded-md focus:outline-none focus:ring-2 focus:ring-gray-500"
              required
            >
              <option value="">Select Category</option>
              {categories.map((category: any) => (
                <option key={category.id} value={category.id}>
                  {category.name}
                </option>
              ))}
            </select>
          </div>

          <div>
<<<<<<< HEAD
            <label className="block text-base font-bold pb-2 text-gray-700">
              Sub Category<span className="text-red-500">*</span>
            </label>
            <select
              name="subCategory"
              className="w-full px-3 py-2 border border-gray-300 rounded-md focus:outline-none focus:ring-2 focus:ring-gray-500"
            >
              <option value="">Select Sub Category</option>
              {Array.isArray(subCategories) && subCategories.map((subCategory: SubCategory) => (
                <option key={subCategory.id} value={subCategory.id}>
                  {subCategory.name}
                </option>
              ))}
            </select>
          </div>

=======
              <label className="block text-base font-bold pb-2 text-gray-700">
                SubCategory<span className="text-red-500">*</span>
              </label>
              <select
                name="subCategory"
                value={selectedSubCategory}
                onChange={handleSubCategoryChange}
                className="w-full px-3 py-2 border border-gray-300 rounded-md focus:outline-none focus:ring-2 focus:ring-gray-500"
                required
              >
                <option value="">Select SubCategory</option>
                {subCategories.map((subCategory: any) => (
                  <option key={subCategory.id} value={subCategory.id}>{subCategory.name}</option>
                ))}
              </select>
            </div>
>>>>>>> baee6631
          {/* Second Row */}
          <div>
            <label className="block text-base font-bold pb-2 text-gray-700">
              Sub Category Options<span className="text-red-500">*</span>
            </label>
            <select
              name="subCategoryOptions"
              className="w-full px-3 py-2 border border-gray-300 rounded-md focus:outline-none focus:ring-2 focus:ring-gray-500"
            >
              <option value="">Select Sub Category</option>
              {subCategoryOptions.map((option: any) => (
                <option key={option.id} value={option.id}>{option.name}</option>
              ))}
            </select>
          </div>

          <div>
            <label className="block text-base font-bold pb-2 text-gray-700">
              Owner&apos;s/Manager&apos;s Name
              <span className="text-red-500">*</span>
            </label>
            <input
              type="text"
              name="ownerName"
              value={formData.ownerName}
              onChange={handleInputChange}
              placeholder="Eg : John Doe"
              className="w-full px-3 py-2 border border-gray-300 rounded-md focus:outline-none focus:ring-2 focus:ring-gray-500"
              required
            />
          </div>

          <div>
            <label className="block text-base font-bold pb-2 text-gray-700">
              WhatsApp Number<span className="text-red-500">*</span>
            </label>
            <input
              type="tel"
              name="whatsAppNumber"
              value={formData.whatsAppNumber}
              onChange={handleInputChange}
              placeholder="WhatsApp Number"
              className="w-full px-3 py-2 border border-gray-300 rounded-md focus:outline-none focus:ring-2 focus:ring-gray-500"
              required
            />
          </div>

          {/* Third Row */}
          <div>
            <label className="block text-base font-bold pb-2 text-gray-700">
              Email Address<span className="text-red-500">*</span>
            </label>
            <input
              type="email"
              name="emailAddress"
              value={formData.emailAddress}
              onChange={handleInputChange}
              placeholder="Eg : supermaerk@gmail.com"
              className="w-full px-3 py-2 border border-gray-300 rounded-md focus:outline-none focus:ring-2 focus:ring-gray-500"
              required
            />
          </div>

          <div>
            <label className="block text-base font-bold pb-2 text-gray-700">
              Business Type<span className="text-red-500">*</span>
            </label>
            <select
              name="businessType"
              value={formData.businessType}
              onChange={handleInputChange}
              className="w-full px-3 py-2 border border-gray-300 rounded-md focus:outline-none focus:ring-2 focus:ring-gray-500"
              required
            >
              <option value="">Business Type</option>
              <option value="online">Online</option>
              <option value="Offline">Offline</option>
              <option value="hybrid">Hybrid</option>
            </select>
          </div>

          <div className="space-y-2">
            <label className="block text-base font-bold text-gray-700">
              Slug<span className="text-red-500">*</span>
            </label>
            <div className="relative">
              <input
                type="text"
                name="slug"
                placeholder="Eg: super-maerk"
                className={`w-full px-3 py-2 border ${
                  slugError
                    ? "border-red-500"
                    : slugAvailable
                    ? "border-green-500"
                    : "border-gray-300"
                } rounded-md focus:outline-none focus:ring-2 focus:ring-gray-500`}
                required
                onChange={handleInputChange}
                value={formData.slug}
                onFocus={() => setSlugFocused(true)}
                onBlur={() => setSlugFocused(false)}
                
              />
              {isCheckingSlug && (
                <div className="absolute right-3 top-1/2 transform -translate-y-1/2">
                  <div className="animate-spin h-5 w-5 border-2 border-gray-500 rounded-full border-t-transparent"></div>
                </div>
              )}
              {!isCheckingSlug && slugAvailable && (
                <div className="absolute right-3 top-1/2 transform -translate-y-1/2 text-green-500">
                  ✓
                </div>
              )}
            </div>
            {slugError && <p className="text-red-500 text-sm">{slugError}</p>}
            <div
              className={`text-sm space-y-1 ${
                slugFocused ? "block" : "hidden"
              }`}
            >
              {slugAvailable && (
              <p className="text-gray-600">
                This will be your unique business URL: gigwork.co.in/
                <span className="font-medium">
                  {formData.slug || "your-slug"}
                </span>
              </p>
              )}
              <ul className="text-gray-500 space-y-1 pl-4">
                <li>• Use only letters, numbers, and hyphens</li>
                <li>• Must be between 3-60 characters</li>
                <li>• Cannot start or end with a hyphen</li>
                <li>• Will be converted to lowercase</li>
              </ul>
            </div>
          </div>

          {/* Business Description */}
          <div className="col-span-full">
            <label className="block text-base font-bold pb-2 text-gray-700">
              Business Description
            </label>
            <Textarea
              name="businessDescription"
              value={formData.businessDescription}
              onChange={handleInputChange}
              placeholder="Business Description"
              className="w-full px-3 py-2 border border-gray-300 rounded-md focus:outline-none focus:ring-0 h-24"
              required
            />
          </div>

          {/* Media & Branding Section */}
          <div className="col-span-full">
            <h1 className="text-2xl font-bold py-1">Media & Branding</h1>
            <div className="grid grid-cols-1 md:grid-cols-2 gap-4">
              <div>
                <label className="block text-base font-bold pb-2 text-gray-700">
                  Upload Profile<span className="text-red-500">*</span>
                </label>
                <div className="relative border-2 bg-gray-200 rounded-lg hover:border-gray-500 transition h-20">
                  <input
                    type="file"
                    name="profileImage"
                    onChange={handleInputChange}
                    className="absolute inset-0 w-full h-full opacity-0 cursor-pointer z-10"
                  />
                  <div className="absolute inset-0 flex items-center justify-center">
                    <p className="text-sm text-gray-600">
                      Drag and drop or click to upload
                    </p>
                  </div>
                </div>
              </div>

              <div>
                <label className="block text-base font-bold pb-2 text-gray-700">
                  Upload Cover
                </label>
                <div className="relative border-2 bg-gray-200 rounded-lg hover:border-gray-500 transition h-20">
                  <input
                    type="file"
                    name="coverImage"
                    onChange={handleInputChange}
                    className="absolute inset-0 w-full h-full opacity-0 cursor-pointer z-10"
                  />
                  <div className="absolute inset-0 flex items-center justify-center">
                    <p className="text-sm text-gray-600">
                      Drag and drop or click to upload
                    </p>
                  </div>
                </div>
              </div>
            </div>
          </div>
        </div>

        <div className="flex justify-end mt-4">
          <button
            type="submit"
            className="w-full md:w-40 bg-[#303030] text-white font-bold px-4 py-2 rounded-md hover:bg-gray-800 transition-colors"
          >
            Next &rarr;
          </button>
        </div>
      </form>
    </div>
  );
}<|MERGE_RESOLUTION|>--- conflicted
+++ resolved
@@ -3,6 +3,7 @@
 import { useState, useEffect, useCallback } from "react";
 import { Textarea } from "@nextui-org/input";
 import type { FormData } from "../../signup/page";
+import { handleAssetUpload } from "../../utils/assetUpload";  // Add this import
 import {
   fetchBusinessData,
   fetchsubCategoryByCategory,
@@ -76,12 +77,28 @@
     []
   );
 
-  const handleInputChange = (
-    e: React.ChangeEvent<
-      HTMLInputElement | HTMLTextAreaElement | HTMLSelectElement
-    >
+  const handleInputChange = async (
+    e: React.ChangeEvent<HTMLInputElement | HTMLTextAreaElement | HTMLSelectElement>
   ) => {
-    const { name, value, files } = e.target as HTMLInputElement;
+    const { name, value, type, files } = e.target as HTMLInputElement;
+
+    if (files && files[0]) {
+      try {
+        // Determine category based on input name
+        const category = name === 'profileImage' ? 'avatar' : 'banner';
+        const assetPath = await handleAssetUpload(files[0], category);
+        
+        updateFormData({
+          [name]: files[0],
+          [category]: assetPath // Store the returned asset path
+        });
+        
+      } catch (error) {
+        console.error(`Error uploading ${name}:`, error);
+        // Consider adding error toast/notification here
+      }
+      return;
+    }
 
     if (name === "slug") {
       const slugValue = value
@@ -98,7 +115,7 @@
       }
     } else {
       updateFormData({
-        [name]: files ? files[0] : value,
+        [name]: value,
       });
     }
   };
@@ -119,14 +136,18 @@
   const handleCategoryChange = async (event: React.ChangeEvent<HTMLSelectElement>) => {
     const categoryId = event.target.value;
     setSelectedCategory(categoryId);
+    
+    // Update form data with category ID
+    updateFormData({
+      businessCategory: categoryId
+    });
 
     try {
       const data = await fetchsubCategoryByCategory(categoryId);
-      // Add null check and default to empty array if data.data.subCategory is undefined
       setSubCategories(data.data.subCategory || []);
     } catch (error) {
       console.error("Error fetching subcategories:", error);
-      setSubCategories([]); // Set empty array on error
+      setSubCategories([]);
     }
   };
 
@@ -134,17 +155,27 @@
     const subCategoryId = event.target.value;
     setSelectedSubCategory(subCategoryId);
 
+    // Update form data with subcategory ID
+    updateFormData({
+      subCategory: subCategoryId
+    });
+
     try {
       const data = await fetchDataBySubCategory(subCategoryId);
-      // Handle the fetched data as needed
       setSubCategoryOptions(data.data.subCategoryOption);
-      console.log("data aney",data.data.subCategoryOption);
     } catch (error) {
       console.error("Error fetching data by subcategory:", error);
     }
   };
 
-  
+  const handleSubCategoryOptionChange = (event: React.ChangeEvent<HTMLSelectElement>) => {
+    const optionId = event.target.value;
+    
+    // Update form data with subcategory option ID
+    updateFormData({
+      subCategoryOption: optionId
+    });
+  };
 
   const handleSubmit = (e: React.FormEvent) => {
     e.preventDefault();
@@ -179,7 +210,7 @@
             </label>
             <select
               name="businessCategory"
-              value={formData.businessCategory = selectedCategory} 
+              value={selectedCategory}
               onChange={handleCategoryChange}
               className="w-full px-3 py-2 border border-gray-300 rounded-md focus:outline-none focus:ring-2 focus:ring-gray-500"
               required
@@ -194,57 +225,42 @@
           </div>
 
           <div>
-<<<<<<< HEAD
-            <label className="block text-base font-bold pb-2 text-gray-700">
-              Sub Category<span className="text-red-500">*</span>
+            <label className="block text-base font-bold pb-2 text-gray-700">
+              SubCategory<span className="text-red-500">*</span>
             </label>
             <select
               name="subCategory"
-              className="w-full px-3 py-2 border border-gray-300 rounded-md focus:outline-none focus:ring-2 focus:ring-gray-500"
+              value={selectedSubCategory}
+              onChange={handleSubCategoryChange}
+              className="w-full px-3 py-2 border border-gray-300 rounded-md focus:outline-none focus:ring-2 focus:ring-gray-500"
+              required
             >
-              <option value="">Select Sub Category</option>
-              {Array.isArray(subCategories) && subCategories.map((subCategory: SubCategory) => (
-                <option key={subCategory.id} value={subCategory.id}>
-                  {subCategory.name}
-                </option>
+              <option value="">Select SubCategory</option>
+              {subCategories.map((subCategory: any) => (
+                <option key={subCategory.id} value={subCategory.id}>{subCategory.name}</option>
               ))}
             </select>
           </div>
 
-=======
-              <label className="block text-base font-bold pb-2 text-gray-700">
-                SubCategory<span className="text-red-500">*</span>
-              </label>
-              <select
-                name="subCategory"
-                value={selectedSubCategory}
-                onChange={handleSubCategoryChange}
-                className="w-full px-3 py-2 border border-gray-300 rounded-md focus:outline-none focus:ring-2 focus:ring-gray-500"
-                required
-              >
-                <option value="">Select SubCategory</option>
-                {subCategories.map((subCategory: any) => (
-                  <option key={subCategory.id} value={subCategory.id}>{subCategory.name}</option>
-                ))}
-              </select>
-            </div>
->>>>>>> baee6631
-          {/* Second Row */}
           <div>
             <label className="block text-base font-bold pb-2 text-gray-700">
               Sub Category Options<span className="text-red-500">*</span>
             </label>
             <select
-              name="subCategoryOptions"
+              name="subCategoryOption"
+              value={formData.subCategoryOption}
+              onChange={handleSubCategoryOptionChange}
               className="w-full px-3 py-2 border border-gray-300 rounded-md focus:outline-none focus:ring-2 focus:ring-gray-500"
             >
-              <option value="">Select Sub Category</option>
+              <option value="">Select Sub Category Option</option>
               {subCategoryOptions.map((option: any) => (
                 <option key={option.id} value={option.id}>{option.name}</option>
               ))}
             </select>
           </div>
 
+          {/* Rest of your form fields */}
+          {/* Second Row */}
           <div>
             <label className="block text-base font-bold pb-2 text-gray-700">
               Owner&apos;s/Manager&apos;s Name
