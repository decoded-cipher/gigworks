--- conflicted
+++ resolved
@@ -45,64 +45,6 @@
         console.log(formData);
     };
 
-<<<<<<< HEAD
-  return (
-    <div className="flex flex-col min-h-screen w-full">
-      {/* Navigation */}
-      <nav className="flex flex-col sm:flex-row justify-between items-center p-4 w-full">
-        <div className="flex justify-center sm:justify-start w-full sm:w-auto mb-4 sm:mb-0">
-          <Image
-            src="https://pub-5c418d5b44bb4631a94f83fb5c3b463d.r2.dev/gigworksblk.svg"
-            alt="Logo"
-            width={150}
-            height={50}
-            className="max-w-[206px] max-h-[216px]"
-          />
-        </div>
-        <div className="flex items-center">
-          <div className="flex justify-center items-center space-x-2">
-            <div className="w-12 sm:w-16 h-12 sm:h-16 bg-black rounded-full flex items-center justify-center">
-              <h1 className='text-white text-center text-sm sm:text-base'>1</h1>
-            </div>
-            <div className="hidden sm:flex items-center">
-              <div className="w-4 h-1 rounded-full bg-gray-300 mr-1"></div>
-              <div className="w-8 h-1 rounded-full bg-gray-300"></div>
-              <div className="w-4 h-1 rounded-full bg-gray-300 ml-1"></div>
-            </div>
-            <div className="w-12 sm:w-16 h-12 sm:h-16 bg-gray-300 rounded-full flex items-center justify-center">
-              <h1 className='text-white text-center text-sm sm:text-base'>2</h1>
-            </div>
-            <div className="hidden sm:flex items-center">
-              <div className="w-4 h-1 rounded-full bg-gray-300 mr-1"></div>
-              <div className="w-8 h-1 rounded-full bg-gray-300"></div>
-              <div className="w-4 h-1 rounded-full bg-gray-300 ml-1"></div>
-            </div>
-            <div className="w-12 sm:w-16 h-12 sm:h-16 bg-gray-300 rounded-full flex items-center justify-center">
-              <h1 className='text-black text-center text-sm sm:text-base'>3</h1>
-            </div>
-          </div>
-        </div>
-      </nav>
-
-      <hr className="border-gray-200" />
-
-      {/* Main Content */}
-      <div className="flex-grow bg-white px-4 sm:px-8 md:px-20">
-        <h1 className='text-2xl sm:text-3xl md:text-4xl font-bold py-4 text-center sm:text-left'>Media & Branding</h1>
-        
-        {/* Image Upload Section */}
-        <div className="flex flex-col sm:flex-row -mx-2">
-          {['profileImage', 'coverImage'].map((imageType) => (
-            <div key={imageType} className='w-full sm:w-1/2 px-2 mb-4'>
-              <label 
-                htmlFor={imageType} 
-                className="block text-base sm:text-xl font-bold pb-2 text-gray-700"
-              >
-                Upload {imageType === 'profileImage' ? 'Profile' : 'Cover'} Image 
-                <span className='text-red-500'> *</span>
-              </label>
-              <div className="border-2 bg-gray-200 rounded-lg p-4 hover:border-gray-500 transition flex items-center justify-center h-20">
-=======
     const renderFormField = (
         name: string, 
         label: string, 
@@ -145,7 +87,6 @@
                     required={required}
                 />
             ) : (
->>>>>>> 8889bf4b
                 <input
                     type={type}
                     id={name}
@@ -160,48 +101,6 @@
         </div>
     );
 
-<<<<<<< HEAD
-        <h1 className='text-2xl sm:text-3xl md:text-4xl font-bold py-8 text-center sm:text-left'>Business Overview</h1>
-
-        <div className="flex flex-col lg:flex-row -mx-2">
-          {/* Left Column */}
-          <div className="w-full lg:w-1/2 px-2">
-            <form onSubmit={handleSubmit} className="space-y-4">
-              {[
-                { name: 'businessName', label: 'Business Name', type: 'text', placeholder: 'Enter your business name' },
-                { name: 'businessDescription', label: 'Business Description', type: 'textarea', placeholder: 'Describe your business briefly' },
-                { name: 'whatsAppNumber', label: 'WhatsApp Number', type: 'tel', placeholder: 'Enter your WhatsApp number' },
-                { name: 'websiteURL', label: 'Website Link', type: 'url', placeholder: 'Enter your website URL (optional)', required: false },
-              ].map(({ name, label, type, placeholder, required = true }) => (
-                <div key={name}>
-                  <label 
-                    htmlFor={name} 
-                    className="block text-base sm:text-xl font-bold pb-2 text-gray-700"
-                  >
-                    {label} {required && <span className='text-red-500'>*</span>}
-                  </label>
-                  {type === 'textarea' ? (
-                    <textarea
-                      id={name}
-                      name={name}
-                      value={typeof formData[name] === 'string' ? formData[name] as string : ''}
-                      onChange={handleInputChange}
-                      placeholder={placeholder}
-                      
-                      className="w-full px-3 py-2 border border-gray-300 rounded-md min-h-[100px] focus:outline-none focus:ring-2 focus:ring-gray-500"
-                      required={required}
-                    />
-                  ) : (
-                    <input
-                      type={type}
-                      id={name}
-                      name={name}
-                      value={typeof formData[name] === 'string' ? formData[name] as string : ''}
-                      onChange={handleInputChange}
-                      placeholder={placeholder}
-                      className="w-full px-3 py-2 border border-gray-300 rounded-md focus:outline-none focus:ring-2 focus:ring-gray-500"
-                      required={required}
-=======
     return (
         <div className="flex flex-col min-h-screen w-full">
             {/* Navigation */}
@@ -213,7 +112,6 @@
                         width={150}
                         height={50}
                         className="max-w-[206px] max-h-[216px]"
->>>>>>> 8889bf4b
                     />
                 </div>
                 <div className="flex items-center">
