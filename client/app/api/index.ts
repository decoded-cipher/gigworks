--- conflicted
+++ resolved
@@ -93,9 +93,14 @@
   try {
     const response = await axios.post(
       `${process.env.NEXT_PUBLIC_API_URL}/auth/logout`,
-<<<<<<< HEAD
-}
-
+      data
+    );
+    return response.data;
+  } catch (error) {
+    console.error('Error verifying OTP:', error);
+    throw error;
+  }
+};
 
 interface BusinessPayload {
   user: {
@@ -122,16 +127,6 @@
   }
 }
 
-=======
-      data
-    );
-    return response.data;
-  } catch (error) {
-    console.error('Error verifying OTP:', error);
-    throw error;
-  }
-};
->>>>>>> 3b1febbe
 
 
 export const createBusiness = async (data: BusinessPayload) => {
