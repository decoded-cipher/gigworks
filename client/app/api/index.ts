--- conflicted
+++ resolved
@@ -445,20 +445,6 @@
   }
 }
 
-<<<<<<< HEAD
-export const profileAsset = async (data: any) => {
-  try {
-    const response = await axios.post(
-      `${BASE_URL}/api/v1/media`,
-      data
-    );
-    return response;
-  } catch (error) {
-    console.error('Error during login:', error);
-    throw error;
-  }
-};
-=======
 export const createBusinessMedia = async (businessId: string, data: { url: string, type: string }) => {
   try {
     const token = document.cookie
@@ -504,4 +490,3 @@
     throw error;
   }
 };
->>>>>>> 5ff83991
