--- conflicted
+++ resolved
@@ -62,21 +62,6 @@
   assetpath: string;
 }
 
-<<<<<<< HEAD
-export const GetURL = async (category: 'avatar' | 'banner' | 'license' | 'identity', fileType: string) => {
-  try {
-    // Check if API URL is defined
-    if (!process.env.NEXT_PUBLIC_API_URL) {
-      throw new Error('API URL is not defined');
-    }
-
-    const response = await axios.get(
-      `${process.env.NEXT_PUBLIC_API_URL}/api/v1/media/get-presigned-url`,
-      {
-        params: {
-          type: fileType,
-          category: category
-=======
 export const GetURL = async (params: GetURLParams): Promise<GetURLResponse> => {
   try {
     const response = await axios.get(
@@ -85,48 +70,75 @@
         params: {
           type: params.type,     
           category: params.category 
->>>>>>> 23bf6f67
         }
       }
     );
     return response.data;
-<<<<<<< HEAD
-  } catch (error: any) {
-    // Better error handling
-    if (error.code === 'ERR_NAME_NOT_RESOLVED') {
-      console.error('API URL could not be resolved. Check your environment variables and API server.');
-    }
-=======
   } catch (error) {
     console.error('Error getting presigned URL:', error);
->>>>>>> 23bf6f67
-    throw error;
-  }
-};
+    throw error;  
+  }
+};
+
+
+// export const GetURL = async (category: 'avatar' | 'banner' | 'license' | 'identity', fileType: string) => {
+//   try {
+//     // Check if API URL is defined
+//     if (!process.env.NEXT_PUBLIC_API_URL) {
+//       throw new Error('API URL is not defined');
+//     }
+
+//     const response = await axios.get(
+//       `${process.env.NEXT_PUBLIC_API_URL}/api/v1/media/get-presigned-url`,
+//       {
+//         params: {
+//           type: fileType,
+//           category: category
+//         }
+//       }
+//     );
+//     return response.data;
+//   } catch (error: any) {
+//     // Better error handling
+//     if (error.code === 'ERR_NAME_NOT_RESOLVED') {
+//       console.error('API URL could not be resolved. Check your environment variables and API server.');
+//     }
+//     throw error;
+//   }
+// };
 
 export const uploadToPresignedUrl = async (presignedUrl: string, file: File) => {
-  console.log(file);
-  
-  try {
-<<<<<<< HEAD
-    await axios.put(presignedUrl, file, {
+  try {
+    console.log('Uploading to:', presignedUrl);
+    console.log('File details:', {
+      name: file.name,
+      type: file.type,
+      size: file.size
+    });
+
+    const response = await axios.put(presignedUrl, file, {
       headers: {
         'Content-Type': file.type,
       },
     });
+
+    console.log('Upload response:', response.status);
     return true;
-=======
-    const response = await axios.post(
-      `${BASE_URL}/auth/register`,
-      data
-    );
-    return response.data;
->>>>>>> 23bf6f67
-  } catch (error) {
-    console.error('Error uploading file:', error);
-    throw error;
-  }
-};
+  } catch (error) {
+    console.error('Error uploading file:', {
+      error,
+      url: presignedUrl.split('?')[0],
+      fileInfo: {
+        name: file.name,
+        type: file.type,
+        size: file.size
+      }
+    });
+    throw error;
+  }
+};
+
+
 
 export const UserRegister = async (data: any) => {
   try {
