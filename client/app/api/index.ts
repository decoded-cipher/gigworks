import axios from 'axios';

export const fetchBusinessData = async () => {
  try {
    const response = await axios.get(
      `${process.env.NEXT_PUBLIC_API_URL}/api/v1/category` ///api/v1/category?page=1&limit=3
    );
    return response.data;
  } catch (error) {
    console.error('Error fetching business data:', error);
    throw error;
  }
};

export const fetchBusinessesByCategory = async (categoryId: string) => {
  try {
    const response = await axios.get(
      `${process.env.NEXT_PUBLIC_API_URL}/api/v1/business?category_id=${categoryId}`
    );
    return response.data;
  } catch (error) {
    console.error('Error fetching businesses:', error);
    throw error;
  }
};

export const fetchBusinessesByslug = async (slug: string) => {
  try {
    const response = await axios.get(
      `${process.env.NEXT_PUBLIC_API_URL}/api/v1/business/${slug}`
    );
    return response.data;
  } catch (error) {
    console.error('Error fetching businesses:', error);
    throw error;
  }
};

<<<<<<< HEAD
export const CreateBusiness = async (data: any) => {
  try {
    const response = await axios.post(
      `${process.env.NEXT_PUBLIC_API_URL}/api/v1/business`,
      data
=======
export const fetchBusinessCount = async () =>{
  try {
    const response = await axios.get(
      `${process.env.NEXT_PUBLIC_API_URL}/api/v1/business/count`
>>>>>>> 33a706ea
    );
    return response.data;
  } catch (error) {
    console.error('Error fetching businesses:', error);
    throw error;
  }
<<<<<<< HEAD
};

export const UserRegister = async (data: any) => {
  try {
    const response = await axios.post(
      `${process.env.NEXT_PUBLIC_API_URL}/auth/register`,
      data
    );
    return response.data;
  } catch (error) {
    console.error('Error fetching businesses:', error);
    throw error;
  }
};

export const UserLogin = async (data: any) => {
  try {
    const response = await axios.post(
      `${process.env.NEXT_PUBLIC_API_URL}/auth/login`,
      data
    );
    return response.data;
  } catch (error) {
    console.error('Error during login:', error);
    throw error;
  }
};

export const VerifyLoginOTP = async (data: any) => {
  try {
    const response = await axios.post(
      `${process.env.NEXT_PUBLIC_API_URL}/auth/verify/login`,
      data
    );
    return response.data;
  } catch (error) {
    console.error('Error verifying OTP:', error);
    throw error;
  }
};

export const UserLogout = async (data: any) => {
  try {
    const response = await axios.post(
      `${process.env.NEXT_PUBLIC_API_URL}/auth/logout`,
=======
}






export const CreateBusiness = async (data: any) => {
  try {
    const response = await axios.post(
      '${process.env.NEXT_PUBLIC_API_URL}/api/v1/business',
>>>>>>> 33a706ea
      data
    );
    return response.data;
  } catch (error) {
    console.error('Error fetching businesses:', error);
<<<<<<< HEAD
    throw error;
  }
=======
    throw error;
  }
>>>>>>> 33a706ea
};<|MERGE_RESOLUTION|>--- conflicted
+++ resolved
@@ -36,25 +36,18 @@
   }
 };
 
-<<<<<<< HEAD
-export const CreateBusiness = async (data: any) => {
-  try {
-    const response = await axios.post(
-      `${process.env.NEXT_PUBLIC_API_URL}/api/v1/business`,
-      data
-=======
+
 export const fetchBusinessCount = async () =>{
   try {
     const response = await axios.get(
       `${process.env.NEXT_PUBLIC_API_URL}/api/v1/business/count`
->>>>>>> 33a706ea
+
     );
     return response.data;
   } catch (error) {
     console.error('Error fetching businesses:', error);
     throw error;
   }
-<<<<<<< HEAD
 };
 
 export const UserRegister = async (data: any) => {
@@ -100,7 +93,6 @@
   try {
     const response = await axios.post(
       `${process.env.NEXT_PUBLIC_API_URL}/auth/logout`,
-=======
 }
 
 
@@ -112,17 +104,14 @@
   try {
     const response = await axios.post(
       '${process.env.NEXT_PUBLIC_API_URL}/api/v1/business',
->>>>>>> 33a706ea
+
       data
     );
     return response.data;
   } catch (error) {
     console.error('Error fetching businesses:', error);
-<<<<<<< HEAD
-    throw error;
-  }
-=======
+
     throw error;
   }
->>>>>>> 33a706ea
+
 };