import axios from 'axios';

// const BASE_URL = "https://gigworks-server.devmorphix.workers.dev";
const BASE_URL = process.env.NEXT_PUBLIC_API_URL;

export const ASSET_BASE_URL = process.env.NEXT_PUBLIC_ASSET_BASE_URL;
// export const ASSET_BASE_URL = 'https://pub-3aaf2182691d4cb6b5270a8f14ad704a.r2.dev';

export const fetchBusinessData = async (params:any = {}) => {
  try {
    const response = await axios.get(
      `${BASE_URL}/api/v1/category?hasBusiness=true`,
        ///api/v1/category?page=1&limit=3
    );
      
        
    return response.data;
  } catch (error) {
    console.error('Error fetching business data:', error);
    throw error;
  }
};

export const fetchBusinessesByCategory = async (categoryId: string) => {
  try {
    const response = await axios.get(
      `${BASE_URL}/api/v1/business?category_id=${categoryId}`
    );
    return response.data;
  } catch (error) {
    console.error('Error fetching businesses:', error);
    throw error;
  }
};

export const fetchBusinessesByslug = async (slug: string) => {
  try {
    const response = await axios.get(
      `${BASE_URL}/api/v1/business/${slug}`
    );
    return response.data;
  } catch (error) {
    console.error('Error fetching businesses:', error);
    throw error;
  }
};


export const fetchBusinessCount = async () => {
  try {
    const response = await axios.get(
      `${BASE_URL}/api/v1/business/count`

    );
    return response.data;
  } catch (error) {
    console.error('Error fetching businesses:', error);
    throw error;
  }
};

interface GetURLParams {
  type: string;
  category: 'identity' | 'avatar' | 'license' | 'banner' | 'media'; // Added 'media' as valid category
}

// Update the response interface to match the expected structure
interface GetURLResponse {
  data: {
    presignedUrl: string;
    assetPath: string;
  };
  presignedUrl: string;  // Add this
  assetpath: string;     // Add this
}

export const GetURL = async (params: GetURLParams): Promise<GetURLResponse> => {
  try {
    const response = await axios.get(
      `${BASE_URL}/api/v1/media/get-presigned-url`,
      {
        params: {
          type: params.type,     
          category: params.category 
        }
      }
    );
    // Transform the response to match both interfaces
    return {
      ...response.data,
      presignedUrl: response.data.data.presignedUrl,
      assetpath: response.data.data.assetPath
    };
  } catch (error) {
    console.error('Error getting presigned URL:', error);
    throw error;  
  }
};

// Add BusinessProfile interface at the top of the file
interface BusinessProfile {
  id: string;
  name: string;
  description: string;
  email: string;
  phone: string | null;
  address: string;
  city: string;
  state: string;
  country: string;
  operating_hours: {
    [key: string]: string;
  };
  socials: {
    website?: string;
    facebook?: string;
    instagram?: string;
    twitter?: string;
    linkedin?: string;
    youtube?: string;
    [key: string]: string | undefined;
  };
  avatar: string;
  banner: string;
  type: string;
  additional_services: string;
  gstin: string;
  [key: string]: any;
}

// export const GetURL = async (category: 'avatar' | 'banner' | 'license' | 'identity', fileType: string) => {
//   try {
//     // Check if API URL is defined
//     if (!process.env.NEXT_PUBLIC_API_URL) {
//       throw new Error('API URL is not defined');
//     }

//     const response = await axios.get(
//       `${process.env.NEXT_PUBLIC_API_URL}/api/v1/media/get-presigned-url`,
//       {
//         params: {
//           type: fileType,
//           category: category
//         }
//       }
//     );
//     return response.data;
//   } catch (error: any) {
//     // Better error handling
//     if (error.code === 'ERR_NAME_NOT_RESOLVED') {
//       console.error('API URL could not be resolved. Check your environment variables and API server.');
//     }
//     throw error;
//   }
// };

export const uploadToPresignedUrl = async (presignedUrl: string, file: File) => {
  try {
    // console.log('Uploading to:', presignedUrl);
    // console.log('File details:', {
    //   name: file.name,
    //   type: file.type,
    //   size: file.size
    // });

    const response = await axios.put(presignedUrl, file, {
      headers: {
        'Content-Type': file.type,
      },
    });

    
    return true;
  } catch (error) {
    console.error('Error uploading file:', {
      error,
      url: presignedUrl.split('?')[0],
      fileInfo: {
        name: file.name,
        type: file.type,
        size: file.size
      }
    });
    throw error;
  }
};



export const UserRegister = async (data: any) => {
  try {
    const response = await axios.post(
      `${BASE_URL}/auth/register`,
      data
    );
    return response.data;
  } catch (error) {
    console.error('Error fetching businesses:', error);
    throw error;
  }
};

export const UserLogin = async (data: any) => {
  try {
    const response = await axios.post(
      `${BASE_URL}/auth/login`,
      data
    );
    return response;
  } catch (error) {
    console.error('Error during login:', error);
    throw error;
  }
};

export const VerifyLoginOTP = async (data: any) => {
  try {
    const response = await axios.post(
      `${BASE_URL}/auth/verify/login`,
      data
    );
    return response;
  } catch (error) {
    console.error('Error verifying OTP:', error);
    throw error;
  }
};

export const CreatePartner = async (data: any) => {
  try {
    const token = document.cookie
      .split('; ')
      .find(row => row.startsWith('token='))
      ?.split('=')[1];

    const response = await axios.post(
      `${BASE_URL}/api/v1/partner`,
      data,
      {
        headers: {
          Authorization: `Bearer ${token}`
        }
      }
    );
    return response.data;
  } catch (error) {
    console.error('Error verifying OTP:', error);
    throw error;
  }
};

export const BisunessMedia = async (data: any) => {
  try {
    const token = document.cookie
      .split('; ')
      .find(row => row.startsWith('token='))
      ?.split('=')[1];

    const response = await axios.post(
      `${BASE_URL}/api/v1/media`,
      data,
      {
        headers: {
          Authorization: `Bearer ${token}`
        }
      }
    );
    return response.data;
  } catch (error) {
    console.error('Error verifying OTP:', error);
    throw error;
  }
};

export const DeleteLicense = async (profileId: string, licenseId: string) => {
  try {
      const token = document.cookie
      .split('; ')
      .find(row => row.startsWith('token='))
      ?.split('=')[1];

    console.log('Deleting license:', profileId, licenseId);
    

    const response = await axios.delete(`${BASE_URL}/api/v1/business/${profileId}/license/${licenseId}`, {
      headers: {
        Authorization: `Bearer ${token}`
      }
      });
      console.log(response.data);
      
      return response.data;
    } catch (error) { 
      console.error('Error in deleting license:', error);
      throw error;
    }
};

export const AddLicense = async (profileId: string, licenseData: { url: string, number: string, type_id: string }) => {
  try {
    const token = document.cookie
      .split('; ')
      .find(row => row.startsWith('token='))
      ?.split('=')[1];

    if (!token) {
      throw new Error('Authorization token not found');
    }

    const response = await axios.post(`${BASE_URL}/api/v1/business/${profileId}/license`, licenseData, {
      headers: {
        Authorization: `Bearer ${token}`
      }
    });

    console.log('Add response:', response.data);
    return response.data;
  } catch (error) {
    if (axios.isAxiosError(error)) {
      console.error('Error in adding license:', error.response ? error.response.data : error.message);
    } else {
      console.error('Error in adding license:', error);
    }
    throw error;
  }
};

export const updatePartner = async (data: any) => {
  try {
    const token = document.cookie
      .split('; ')
      .find(row => row.startsWith('token='))
      ?.split('=')[1];
    console.log(data);
    
    const response = await axios.patch(
      `${BASE_URL}/api/v1/partner`,
      data,
      {
        headers: {
          Authorization: `Bearer ${token}`
        }
      }
    );
    console.log(response.data);
    
    return response.data;
  } catch (error) {
    console.error('Error verifying OTP:', error);
    throw error;
  }
}

export const GetPartner = async () => {
  try {
    const token = document.cookie
      .split('; ')
      .find(row => row.startsWith('token='))
      ?.split('=')[1];

    const response = await axios.get(
      `${BASE_URL}/api/v1/partner`,
      
      {
        headers: {
          Authorization: `Bearer ${token}`
        }
      }
    );
    return response.data;
  } catch (error) {
    console.error('Error verifying OTP:', error);
    throw error;
  }
};

export const GetPartnerAnalytics = async (start?: string, end?: string) => {
  try {
    const token = document.cookie
      .split('; ')
      .find(row => row.startsWith('token='))
      ?.split('=')[1];

    const response = await axios.get(
      `${BASE_URL}/api/v1/partner/analytics`,
      {
        headers: {
          Authorization: `Bearer ${token}`
        },
        params: {
          start,
          end
        }
      }
    );
    return response.data;
  } catch (error) {
    console.error('Error fetching analytics:', error);
    throw error;
  }
};

export const VerifyRegisterOTP = async (data: any) => {
  try {
    const response = await axios.post(
      `${BASE_URL}/auth/verify/register`,
      data
    );
    return response;
  } catch (error) {
    console.error('Error verifying OTP:', error);
    throw error;
  }
};

export const UserLogout = async (data: any) => {
  try {

    const token = document.cookie
      .split('; ')
      .find(row => row.startsWith('token='))
      ?.split('=')[1];

    if (!token) {
      throw new Error('No token provided');
    }


    const response = await axios.post(
      `${BASE_URL}/auth/logout`,
      data,
      {
        headers: {
          Authorization: `Bearer ${token}`
        }, 
      }
    );
    return response;
  } catch (error) {
    console.error('Error in logout:', error);
    throw error;
  }
};

interface BusinessPayload {
  user: {
    name: string
    phone: string
  }
  profile: {
    name: string
    slug: string
    description: string
    email: string
    website: string
    category_id: string
    sub_category_id: string
    address: string
    city: string
    state: string
    zip: string
    type: string
  }
  payment: {
    amount: number
    payment_status: string
  }
}



export const createBusiness = async (data: BusinessPayload) => {
  try {
    const response = await axios.post(
      `${BASE_URL}/api/v1/business`,

      data
    )
    return response.data
  } catch (error) {
    console.error('Error creating business:', error)
    throw error
  }
}


export const fetchsubCategoryByCategory = async (categoryId: string) => {
  try {
    const response = await axios.get(
      `${BASE_URL}/api/v1/category/${categoryId}`
    );
   
    
    return response.data;
  } catch (error) {
    console.error('Error fetching subcategory:', error);
    throw error;
  }
}




export const fetchDataBySubCategory = async (subCategoryId: string) => {
  try {
    const response = await axios.get(
      `${BASE_URL}/api/v1/sub_category/${subCategoryId}`
    );
   
    
    return response.data;
  } catch (error) {
    console.error('Error fetching subcategory:', error);
    throw error;
  }
}


export const checkSlug = async (value: string) => { 
  try {
    const response = await axios.get(
      `${BASE_URL}/api/v1/business/slug/check`,
      {
        params: { value }
      }
    );
    return response.data;
  } catch (error) {
    console.error('Error fetching businesses:', error);
    throw error;
  }
}

export const fetchLicenseData = async () => {
  try {
    const response = await axios.get(
      `${BASE_URL}/api/v1/license`
    );
    return response.data;
  } catch (error) {
    console.error('Error fetching license data:', error);
    throw error;
  }
}

export const createBusinessMedia = async (businessId: string, data: { url: string, type: string, description: string }) => {
  try {
    const token = document.cookie
      .split('; ')
      .find(row => row.startsWith('token='))
      ?.split('=')[1];

        // console.log(typeof data);
        // console.log(data);
        
        
    const response = await axios.post(
      `${BASE_URL}/api/v1/business/${businessId}/media`,
      data,
      {
        headers: {
          Authorization: `Bearer ${token}`
        }
      }
    );
    return response.data;
  } catch (error) {
    console.error('Error creating media:', error);
    throw error;
  }
};

export const deletebusinessMedia = async (businessId: string, mediaId: string) => {
  try {
    const token = document.cookie
      .split('; ')
      .find(row => row.startsWith('token='))
      ?.split('=')[1];

    const response = await axios.delete(
      `${BASE_URL}/api/v1/business/${businessId}/media/${mediaId}`,
      {
        headers: {
          Authorization: `Bearer ${token}`
        }
      }
    );
    return response.data;
  } catch (error) {
    console.error('Error deleting media:', error);
    throw error;
  }
}




export const updateBusiness = async (businessId: string, updateData: Record<string, any>) => {
  try {
    // console.log("Sending update request for business:", businessId);
    // console.log("Update data:", updateData);

    const token = document.cookie
      .split('; ')
      .find(row => row.startsWith('token='))
      ?.split('=')[1];

    if (!token) {
      throw new Error('No token provided');
    }

    const response = await axios.patch(
      `${BASE_URL}/api/v1/business/${businessId}`,
      updateData,
      {
        headers: {
          Authorization: `Bearer ${token}`
        }
      }
    );

    // console.log("Update response:", response.data);
    return response.data;
  } catch (error) {
    console.error("Error updating business:", error);
    throw error;
  }
};

export const createLicense = async (businessId: string, licenseData: {
  url: string;
  number: string;
  type_id: string;
}) => {
  try {
    const token = document.cookie
      .split('; ')
      .find(row => row.startsWith('token='))
      ?.split('=')[1];

    if (!token) {
      throw new Error('No token provided');
    }

    const response = await axios.post(
      `${BASE_URL}/api/v1/business/${businessId}/license`,
      licenseData,
      {
        headers: {
          Authorization: `Bearer ${token}`
        }
      }
    );

    return response.data;
  } catch (error) {
    console.error("Error creating license:", error);
    throw error;
  }
};

<<<<<<< HEAD
// location search

export const fetchServices = async (query: string) => {
  try {
    console.log(query);
    
    const response = await axios.get(
      `${BASE_URL}/api/v1/sub_category_option?search=${query}`
    );
    return response.data;
  } catch (error) {
    console.error('Error fetching services:', error);
    throw error;
  }
}


// fetch location based services

export const searchBusinesses = async (
  service: string, 
  coordinates: { lat: string; lon: string }
) => {
  try {
    const response = await axios.post(
      `${BASE_URL}/api/v1/bot/request_service`,
      { service },
      { 
        headers: {
          'Content-Type': 'application/json',
          'X-User-Location': JSON.stringify({
            latitude: coordinates.lat,
            longitude: coordinates.lon
          })
        }
      }
    );
    console.log(response.data);
    
    
    return response.data;
  } catch (error) {
    console.error('Error searching businesses:', error);
    throw error;
  }
};
=======
export const submitContactForm = async (formData: {
  firstName: string;
  lastName: string;
  email: string;
  phone: string;
  message: string;
  turnstileToken: string;
}) => {
  try {
    const response = await axios.post(
      `${BASE_URL}/api/v1/bot/send_email`,
      {
        ...formData
      }
    );
    return response.data;
  } catch (error) {
    console.error('Error submitting contact form:', error);
    throw error;
  }
}
>>>>>>> 876e446a
<|MERGE_RESOLUTION|>--- conflicted
+++ resolved
@@ -659,7 +659,7 @@
   }
 };
 
-<<<<<<< HEAD
+
 // location search
 
 export const fetchServices = async (query: string) => {
@@ -706,7 +706,7 @@
     throw error;
   }
 };
-=======
+
 export const submitContactForm = async (formData: {
   firstName: string;
   lastName: string;
@@ -728,4 +728,3 @@
     throw error;
   }
 }
->>>>>>> 876e446a
